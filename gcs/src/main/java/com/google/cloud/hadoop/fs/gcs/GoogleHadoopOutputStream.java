/*
 * Copyright 2013 Google Inc. All Rights Reserved.
 *
 * Licensed under the Apache License, Version 2.0 (the "License");
 * you may not use this file except in compliance with the License.
 * You may obtain a copy of the License at
 *
 *    http://www.apache.org/licenses/LICENSE-2.0
 *
 * Unless required by applicable law or agreed to in writing, software
 * distributed under the License is distributed on an "AS IS" BASIS,
 * WITHOUT WARRANTIES OR CONDITIONS OF ANY KIND, either express or implied.
 * See the License for the specific language governing permissions and
 * limitations under the License.
 */

package com.google.cloud.hadoop.fs.gcs;

import com.google.cloud.hadoop.gcsio.CreateFileOptions;
import com.google.cloud.hadoop.gcsio.GoogleCloudStorageOptions;
import com.google.common.flogger.GoogleLogger;
import java.io.BufferedOutputStream;
import java.io.IOException;
import java.io.OutputStream;
import java.net.URI;
import java.nio.channels.Channels;
import java.nio.channels.ClosedChannelException;
import java.nio.channels.WritableByteChannel;
import org.apache.hadoop.fs.FileAlreadyExistsException;
import org.apache.hadoop.fs.FileSystem;

/** A buffered output stream that allows writing to a GCS object. */
class GoogleHadoopOutputStream extends OutputStream {

  private static final GoogleLogger logger = GoogleLogger.forEnclosingClass();

  // Instance of GoogleHadoopFileSystemBase.
  private GoogleHadoopFileSystemBase ghfs;

  // All store IO access goes through this.
  private WritableByteChannel channel;

  // Output stream corresponding to channel.
  private OutputStream out;

  // Path of the file to write to.
  private URI gcsPath;

  // Statistics tracker provided by the parent GoogleHadoopFileSystemBase for recording
  // numbers of bytes written.
  private final FileSystem.Statistics statistics;

  // Time of initialization
  private long initTime;

  /**
   * Constructs an instance of GoogleHadoopOutputStream object.
   *
   * @param ghfs Instance of GoogleHadoopFileSystemBase.
   * @param gcsPath Path of the file to write to.
   * @param statistics File system statistics object.
   * @throws IOException if an IO error occurs.
   */
  GoogleHadoopOutputStream(
      GoogleHadoopFileSystemBase ghfs,
      URI gcsPath,
      FileSystem.Statistics statistics,
      CreateFileOptions createFileOptions)
      throws IOException {
    logger.atFine().log(
        "GoogleHadoopOutputStream(gcsPath:%s, createFileOptions: %s)", gcsPath, createFileOptions);
    this.ghfs = ghfs;
    this.gcsPath = gcsPath;
    this.statistics = statistics;
    this.initTime = System.nanoTime();
    this.channel = createChannel(ghfs, gcsPath, createFileOptions);
    this.out =
        createOutputStream(this.channel, ghfs.getGcsFs().getOptions().getCloudStorageOptions());
  }

  private static WritableByteChannel createChannel(
      GoogleHadoopFileSystemBase ghfs, URI gcsPath, CreateFileOptions options) throws IOException {
    try {
      return ghfs.getGcsFs().create(gcsPath, options);
    } catch (java.nio.file.FileAlreadyExistsException e) {
      // Need to convert to the Hadoop flavor of FileAlreadyExistsException.
      throw (FileAlreadyExistsException)
          new FileAlreadyExistsException("'" + gcsPath + "' already exists").initCause(e);
    }
  }

  private static OutputStream createOutputStream(
      WritableByteChannel channel, GoogleCloudStorageOptions gcsOptions) {
    OutputStream out = Channels.newOutputStream(channel);
    int bufferSize = gcsOptions.getWriteChannelOptions().getBufferSize();
    return bufferSize > 0 ? new BufferedOutputStream(out, bufferSize) : out;
  }

  /** Writes the specified byte to this output stream. */
  @Override
  public void write(int b) throws IOException {
    throwIfNotOpen();
    long startTime = System.nanoTime();
    out.write(b);
    statistics.incrementBytesWritten(1);
    long duration = System.nanoTime() - startTime;
    ghfs.increment(GoogleHadoopFileSystemBase.Counter.WRITE1);
    ghfs.increment(GoogleHadoopFileSystemBase.Counter.WRITE1_TIME, duration);
  }

  /**
   * Writes to this output stream 'len' bytes of the specified buffer starting at the given offset.
   */
  @Override
  public void write(byte[] b, int offset, int len) throws IOException {
    throwIfNotOpen();
    long startTime = System.nanoTime();
    out.write(b, offset, len);
    statistics.incrementBytesWritten(len);
    long duration = System.nanoTime() - startTime;
    ghfs.increment(GoogleHadoopFileSystemBase.Counter.WRITE);
    ghfs.increment(GoogleHadoopFileSystemBase.Counter.WRITE_TIME, duration);
  }

  /** Closes this output stream and releases any system resources associated with this stream. */
  @Override
  public void close() throws IOException {
    if (out != null) {
      try {
        long startTime = System.nanoTime();
        out.close();
        long duration = System.nanoTime() - startTime;
        ghfs.increment(GoogleHadoopFileSystemBase.Counter.WRITE_CLOSE);
        ghfs.increment(GoogleHadoopFileSystemBase.Counter.WRITE_CLOSE_TIME, duration);
        long streamDuration = System.nanoTime() - initTime;
        ghfs.increment(GoogleHadoopFileSystemBase.Counter.OUTPUT_STREAM);
        ghfs.increment(GoogleHadoopFileSystemBase.Counter.OUTPUT_STREAM_TIME, streamDuration);
        logger.atFine().log("close(%s)", gcsPath);
      } finally {
        out = null;
        channel = null;
      }
    }
  }

  private boolean isOpen() {
<<<<<<< HEAD
     return out != null;
  }

  private void throwIfNotOpen() throws IOException {
     if (!isOpen()) {
        throw new ClosedChannelException();
     }
=======
    return out != null;
  }

  private void throwIfNotOpen() throws IOException {
    if (!isOpen()) {
      throw new ClosedChannelException();
    }
>>>>>>> 12dd5969
  }

  WritableByteChannel getInternalChannel() {
    return channel;
  }
}<|MERGE_RESOLUTION|>--- conflicted
+++ resolved
@@ -144,15 +144,6 @@
   }
 
   private boolean isOpen() {
-<<<<<<< HEAD
-     return out != null;
-  }
-
-  private void throwIfNotOpen() throws IOException {
-     if (!isOpen()) {
-        throw new ClosedChannelException();
-     }
-=======
     return out != null;
   }
 
@@ -160,7 +151,6 @@
     if (!isOpen()) {
       throw new ClosedChannelException();
     }
->>>>>>> 12dd5969
   }
 
   WritableByteChannel getInternalChannel() {
