--- conflicted
+++ resolved
@@ -382,11 +382,7 @@
 
   /** Configuration key for the headers for HTTP request to GCS. */
   public static final HadoopConfigurationProperty<Map<String, String>> GCS_HTTP_HEADERS =
-<<<<<<< HEAD
-      new HadoopConfigurationProperty<>("fs.gs.storage.http.headers.");
-=======
       new HadoopConfigurationProperty<>("fs.gs.storage.http.headers.", ImmutableMap.of());
->>>>>>> 2051e462
 
   // TODO(b/120887495): This @VisibleForTesting annotation was being ignored by prod code.
   // Please check that removing it is correct, and remove this comment along with it.
@@ -438,11 +434,7 @@
         .setWriteChannelOptions(getWriteChannelOptions(config))
         .setRequesterPaysOptions(getRequesterPaysOptions(config, projectId))
         .setCooperativeLockingOptions(getCooperativeLockingOptions(config))
-<<<<<<< HEAD
-        .setHttpRequestHeaders(GCS_HTTP_HEADERS.getAll(config, config::getPropsWithPrefix));
-=======
         .setHttpRequestHeaders(GCS_HTTP_HEADERS.getPropsWithPrefix(config));
->>>>>>> 2051e462
   }
 
   private static PerformanceCachingGoogleCloudStorageOptions getPerformanceCachingOptions(
