### 2.2.0 - 2020-XX-XX

1.  Delete deprecated methods.

1.  Update all dependencies to latest versions.

1.  Add support for Cloud Storage objects CSEK encryption:

    ```
    fs.gs.encryption.algorithm (not set by default)
    fs.gs.encryption.key (not set by default)
    fs.gs.encryption.key.hash (not set by default)
    ```

1.  Add a property to override storage service path:

    ```
    fs.gs.storage.service.path (default: `storage/v1/`)
    ```

1.  Added a new output stream type which can be used by setting:

    ```
    fs.gs.outputstream.type=FLUSHABLE_COMPOSITE
    ```

    The `FLUSHABLE_COMPOSITE` output stream type behaves similarly to the
    `SYNCABLE_COMPOSITE` type, except it also supports `hflush()`, which uses
    the same implementation with `hsync()` in the `SYNCABLE_COMPOSITE` output
    stream type.

1.  Added a new output stream parameter

    ```
    fs.gs.outputstream.sync.min.interval.ms (default: 0)
    ```

    to configure the minimum time interval (milliseconds) between consecutive
    syncs. This is to avoid getting rate limited by GCS. Default is `0` - no
    wait between syncs. `hsync()` when rate limited will block on waiting for
    the permits, but `hflush()` will simply perform nothing and return.

1.  Added a new parameter to configure output stream pipe type:

    ```
    fs.gs.outputstream.pipe.type (default: IO_STREAM_PIPE)
    ```

    Valid values are `NIO_CHANNEL_PIPE` and `IO_STREAM_PIPE`.

    Output stream now supports (when property value set to `NIO_CHANNEL_PIPE`)
    [Java NIO Pipe](https://docs.oracle.com/javase/8/docs/api/java/nio/channels/Pipe.html)
    that allows to reliably write in the output stream from multiple threads
    without *"Pipe broken"* exceptions.

    Note that when using `NIO_CHANNEL_PIPE` option maximum upload throughput can
    decrease by 10%.

1.  Add a property to impersonate a service account:

    ```
    fs.gs.auth.impersonation.service.account (not set by default)
    ```

    If this property is set, an access token will be generated for this service
    account to access GCS. The caller who issues a request for the access token
    must have been granted the Service Account Token Creator role
    (`roles/iam.serviceAccountTokenCreator`) on the service account to
    impersonate.

1.  Throw `ClosedChannelException` in `GoogleHadoopOutputStream.write` methods
    if stream already closed. This fixes Spark Streaming jobs checkpointing to
    Cloud Storage.

1.  Add properties to impersonate a service account through user or group name:

    ```
    fs.gs.auth.impersonation.service.account.for.user.<USER_NAME> (not set by default)
    fs.gs.auth.impersonation.service.account.for.group.<GROUP_NAME> (not set by default)
    ```

    If any of these properties are set, an access token will be generated for
    the service account associated with specified user name or group name in
    order to access GCS. The caller who issues a request for the access token
    must have been granted the Service Account Token Creator role
    (`roles/iam.serviceAccountTokenCreator`) on the service account to
    impersonate.

1.  Fix complex patterns globbing.

<<<<<<< HEAD
1.  Set default value for `fs.gs.status.parallel.enable` property to `true`.
=======
1.  Added support for an authorization handler for Cloud Storage requests. This
    feature is configurable through the properties:

    ```
    fs.gs.authorization.handler.impl=<FULLY_QUALIFIED_AUTHORIZATION_HANDLER_CLASS>
    fs.gs.authorization.handler.properties.<AUTHORIZATION_HANDLER_PROPERTY>=<VALUE>
    ```

    If the `fs.gs.authorization.handler.impl` property is set, the specified
    authorization handler will be used to authorize Cloud Storage API requests
    before executing them. The handler will throw `AccessDeniedException` for
    rejected requests if user does not have enough permissions (not authorized)
    to execute these requests.

    All properties with the `fs.gs.authorization.handler.properties.` prefix
    passed to an instance of the configured authorization handler class after
    instantiation before calling any Cloud Storage requests handling methods.
>>>>>>> 701d46c9

### 2.1.1 - 2020-03-11

1.  Add upload cache to support high-level retries of failed uploads. Cache size
    configured via property and disabled by default (zero or negative value):

    ```
    fs.gs.outputstream.upload.cache.size (deafult: 0)
    ```

### 2.1.0 - 2020-03-09

1.  Update all dependencies to latest versions.

1.  Use `storage.googleapis.com` API endpoint.

1.  Fix proxy authentication when using `JAVA_NET` transport.

1.  Remove Log4j backend for Google Flogger.

1.  Add properties to override Google Cloud API endpoints:

    ```
    fs.gs.storage.root.url (default: https://storage.googleapis.com/)
    fs.gs.token.server.url (default: https://oauth2.googleapis.com/token)
    ```

1.  Support adding custom HTTP headers to Cloud Storage API requests:

    ```
    fs.gs.storage.http.headers.<HEADER>=<VALUE> (not set by default)
    ```

    Example:

    ```
    fs.gs.storage.http.headers.some-custom-header=custom_value
    fs.gs.storage.http.headers.another-custom-header=another_custom_value
    ```

1.  Always set `generation` parameter for read requests and remove
    `fs.gs.generation.read.consistency` property.

1.  Always use URI path encoding and remove `fs.gs.path.encoding` property.

1.  Use Slf4j backend by default for Google Flogger.

1.  Remove list requests caching in the `PerformanceCachingGoogleCloudStorage`
    and `fs.gs.performance.cache.list.caching.enable` property.

1.  Stop caching non-existent (not found) items in performance cache.

### 2.0.1 - 2020-02-13

1.  Cooperative Locking FSCK tool: fix recovery of operations that failed before
    creating an operation log file.

1.  Change Gson dependency scope from `provided` to `compile` in `gcsio`
    library.

### 2.0.0 - 2019-08-23

1.  Remove Hadoop 1.x support.

1.  Do not convert path to directory path for inferred implicit directories.

1.  Do not parallelize GCS list requests, because it leads to too high QPS.

1.  Fix bug when GCS connector lists all files in directory instead of specified
    limit.

1.  Eagerly initialize `GoogleCloudStorageReadChannel` metadata if
    `fs.gs.inputstream.fast.fail.on.not.found.enable` set to true.

1.  Add support for Hadoop Delegation Tokens (based on
    [HADOOP-14556](https://issues.apache.org/jira/browse/HADOOP-14556)).
    Configurable via `fs.gs.delegation.token.binding` property.

1.  Remove obsolete `fs.gs.file.size.limit.250gb` property.

1.  Repair implicit directories during delete and rename operations instead of
    list and glob operations.

1.  Log HTTP `429 Too Many Requests` responses from GCS at 1 per 10 seconds
    rate.

1.  Remove obsolete `fs.gs.create.marker.files.enable` property.

1.  Remove system bucket feature and related properties:

    ```
    fs.gs.system.bucket
    fs.gs.system.bucket.create
    ```

1.  Remove obsolete `fs.gs.performance.cache.dir.metadata.prefetch.limit`
    property.

1.  Add a property to parallelize GCS requests in `getFileStatus` and
    `listStatus` methods to reduce latency:

    ```
    fs.gs.status.parallel.enable (default: false)
    ```

    Setting this property to `true` will cause GCS connector to send more GCS
    requests which will decrease latency but also increase cost of
    `getFileStatus` and `listStatus` method calls.

1.  Add a property to enable GCS direct upload:

    ```
    fs.gs.outputstream.direct.upload.enable (default: false)
    ```

1.  Update all dependencies to latest versions.

1.  Support Cooperative Locking for directory operations:

    ```
    fs.gs.cooperative.locking.enable (default: false)
    fs.gs.cooperative.locking.expiration.timeout.ms (default: 120,000)
    fs.gs.cooperative.locking.max.concurrent.operations (default: 20)
    ```

1.  Add FSCK tool for recovery of failed Cooperative Locking for directory
    operations:

    ```
    hadoop jar /usr/lib/hadoop/lib/gcs-connector.jar \
        com.google.cloud.hadoop.fs.gcs.CoopLockFsck \
        --{check,rollBack,rollForward} gs://<bucket_name> [all|<operation_id>]
    ```

1.  Implement Hadoop File System `append` method using GCS compose API.

1.  Disable support for reading GZIP encoded files (HTTP header
    `Content-Encoding: gzip`) because processing of
    [GZIP encoded](https://cloud.google.com/storage/docs/transcoding#decompressive_transcoding)
    files is inefficient and error-prone in Hadoop and Spark.

    This feature is configurable with the property:

    ```
    fs.gs.inputstream.support.gzip.encoding.enable (default: false)
    ```

1.  Remove parent directory timestamp update feature and related properties:

    ```
    fs.gs.parent.timestamp.update.enable
    fs.gs.parent.timestamp.update.substrings.excludes
    fs.gs.parent.timestamp.update.substrings.includes
    ```

    This feature was enabled by default only for job history files, but it's not
    necessary anymore for Job History Server to work properly after
    [MAPREDUCE-7101](https://issues.apache.org/jira/browse/MAPREDUCE-7101).

### 1.9.14 - 2019-02-13

1.  Implement Hadoop File System `concat` method using GCS compose API.

1.  Add Hadoop File System extended attributes support.

### 1.9.13 - 2019-02-04

1.  Fix implicit directories inference.

### 1.9.12 - 2019-01-30

1.  Update all dependencies to latest versions.

1.  Improve GCS IO exception messages.

1.  Reduce latency of GCS IO operations.

1.  Fix bug that could lead to data duplication when reading files with GZIP
    content encoding (HTTP header `Content-Encoding: gzip`) that have
    uncompressed size of more than 2.14 GiB.

### 1.9.11 - 2018-12-20

1.  Changed the default value of `fs.gs.path.encoding` to `uri-path`, the new
    codec introduced in 1.4.5. The old behavior can be restored by setting
    `fs.gs.path.encoding` to `legacy`.

1.  Update all dependencies to latest versions.

1.  Don't use `fs.gs.performance.cache.dir.metadata.prefetch.limit` property to
    prefetch metadata in `PerformanceCachingGoogleCloudStorage` - always use
    single objects list request, because prefetching metadata with multiple list
    requests (when directory contains a lot of files) could introduce
    performance penalties when using performance cache.

1.  Add an option to lazily initialize `GoogleHadoopFileSystem` instances:

    ```
    fs.gs.lazy.init.enable (default: false)
    ```

1.  Add ability to unset `fs.gs.system.bucket` with an empty string value:

    ```
    fs.gs.system.bucket=
    ```

1.  Set default value for `fs.gs.working.dir` property to `/`.

### 1.9.10 - 2018-11-01

1.  Use Hadoop `CredentialProvider` API to retrieve proxy credentials.

1.  Remove 1024 compose components limit from `SYNCABLE_COMPOSITE` output stream
    type.

### 1.9.9 - 2018-10-19

1.  Add an option for running flat and regular glob search algorithms in
    parallel:

    ```
    fs.gs.glob.concurrent.enable (default: true)
    ```

    Returns a result of an algorithm that finishes first and cancels the other
    algorithm.

1.  Add an option to provide path for configuration override file:

    ```
    fs.gs.config.override.file (default: null)
    ```

    Connector overrides its configuration with values provided in this file.
    This file should be in XML format that follows the same schema as Hadoop
    configuration files.

### 1.9.8 - 2018-10-03

1.  Expose `FileChecksum` in `GoogleHadoopFileSystem` via property:

    ```
    fs.gs.checksum.type (default: NONE)
    ```

    Valid property values: `NONE`, `CRC32C`, `MD5`.

    CRC32c checksum is compatible with
    [HDFS-13056](https://issues.apache.org/jira/browse/HDFS-13056).

1.  Add support for proxy authentication for both `APACHE` and `JAVA_NET`
    `HttpTransport` options.

    Proxy authentication is configurable with properties:

    ```
    fs.gs.proxy.username (default: null)
    fs.gs.proxy.password (default: null)
    ```

1.  Update Apache HttpClient to the latest version.

### 1.9.7 - 2018-09-20

1.  Add an option to provide credentials directly in Hadoop Configuration,
    without having to place a file on every node, or associating service
    accounts with GCE VMs:

    ```
    fs.gs.auth.service.account.private.key.id
    fs.gs.auth.service.account.private.key
    ```

1.  Add an option to specify max bytes rewritten per rewrite request when
    `fs.gs.copy.with.rewrite.enable` is set to `true`:

    ```
    fs.gs.rewrite.max.bytes.per.call (default: 536870912)
    ```

    Even though GCS does not require this parameter for rewrite requests,
    rewrite requests are flaky without it.

### 1.9.6 - 2018-08-30

1.  Change default values for GCS batch/directory operations properties to
    improve performance:

    ```
    fs.gs.copy.max.requests.per.batch (default: 1 -> 15)
    fs.gs.copy.batch.threads (default: 50 -> 15)
    fs.gs.max.requests.per.batch (default: 25 -> 15)
    fs.gs.batch.threads (default: 25 -> 15)
    ```

1.  Migrate logging to Google Flogger.

    To configure Log4j as a Flogger backend set `flogger.backend_factory` system
    property to
    `com.google.common.flogger.backend.log4j.Log4jBackendFactory#getInstance` or
    `com.google.cloud.hadoop.repackaged.gcs.com.google.common.flogger.backend.log4j.Log4jBackendFactory#getInstance`
    if using shaded jar.

    For example:

    ```
    java -Dflogger.backend_factory=com.google.common.flogger.backend.log4j.Log4jBackendFactory#getInstance ...
    ```

1.  Delete read buffer in `GoogleHadoopFSInputStream` class and remove property
    that enables it:

    ```
    fs.gs.inputstream.internalbuffer.enable (default: false)
    ```

1.  Disable read buffer in `GoogleCloudStorageReadChannel` by default because it
    does not provide significant performance benefits:

    ```
    fs.gs.io.buffersize (default: 8388608 -> 0)
    ```

1.  Add configuration properties for buffers in `GoogleHadoopOutputStream`:

    ```
    fs.gs.outputstream.buffer.size (default: 8388608)
    fs.gs.outputstream.pipe.buffer.size (default: 1048576)
    ```

1.  Deprecate and replace properties with new one:

    ```
    fs.gs.io.buffersize -> fs.gs.inputstream.buffer.size (default: 0)
    fs.gs.io.buffersize.write -> fs.gs.outputstream.upload.chunk.size (default: 67108864)
    ```

1.  Enable fadvise `AUTO` mode by default:

    ```
    fs.gs.inputstream.fadvise (default: SEQUENTIAL -> AUTO)
    ```

1.  Update all dependencies to latest versions.

### 1.9.5 - 2018-08-09

1.  Improve build configuration (`pom.xml`s) compatibility with Maven release
    plugin.

    Changes version string from `1.9.5-hadoop2` to `hadoop2-1.9.5`.

1.  Update Maven plugins versions.

1.  Do not send batch request when performing operations (rename, delete, copy)
    on 1 object.

1.  Add `fs.gs.performance.cache.dir.metadata.prefetch.limit` (default: `1000`)
    configuration property to control number of prefetched metadata objects in
    the same directory by `PerformanceCachingGoogleCloudStorage`.

    To disable metadata prefetching set property value to `0`.

    To prefetch all objects metadata in a directory set property value to `-1`.

1.  Add configuration properties to control batching of copy operations
    separately from other operations:

    ```
    fs.gs.copy.max.requests.per.batch (default: 30)
    fs.gs.copy.batch.threads (default: 0)
    ```

1.  Fix `RejectedExecutionException` during parallel execution of GCS batch
    requests.

1.  Change default values for GCS batch/directory operations properties:

    ```
    fs.gs.copy.with.rewrite.enable (default: false -> true)
    fs.gs.copy.max.requests.per.batch (default: 30 -> 1)
    fs.gs.copy.batch.threads (default: 0 -> 50)
    fs.gs.max.requests.per.batch (default: 30 -> 25)
    fs.gs.batch.threads (default: 0 -> 25)
    ```

### 1.9.4 - 2018-08-07

1.  Add `fs.gs.generation.read.consistency (default: LATEST)` property to
    determine read consistency across different generations of a GCS object.

    Three modes are supported:

    *   `LATEST`: this is the default behavior. The connector will ignore
        generation ID of the GCS objects and always try to read the live
        version.

    *   `BEST_EFFORT`: The connector will try to read the generation determined
        when the `GoogleCloudStorageReadChannel` is first established. However
        if that generation cannot be found anymore, connector will fall back to
        read the live version. This mode allows to improve performance by
        requesting the same object generation from GCS. Using this mode
        connector can read changing objects from GCS buckets with disabled
        object versioning without failure.

    *   `STRICT`: The connector will always try to read the generation
        determined when the `GoogleCloudStorageReadChannel` is first
        established, and report error (`FileNotFound`) when that generation
        cannot be found anymore.

    Note that this property will only apply to new streams opened after
    generation is determined. It won't affect read from any streams that are
    already open, pre-fetched footer, or the metadata of the object.

1.  Support parallel execution of GCS batch requests.

    Number of threads to execute batch requests configurable via property:

    ```
    fs.gs.batch.threads (default: 0)
    ```

    If `fs.gs.batch.threads` value is set to 0 then batch requests will be
    executed sequentially by caller thread.

1.  Do not fail-fast when creating `GoogleCloudStorageReadChannel` instance for
    non-existing object to avoid GCS metadata request.

1.  Add property to fail fast with `FileNotFoundException` when calling
    `GoogleCloudStorageImpl#open` method (costs additional GCS metadata
    request):

    ```
    fs.gs.inputstream.fast.fail.on.not.found.enable (default: true)
    ```

1.  Lazily initialize `GoogleCloudStorageReadChannel` metadata after first read
    operation.

1.  Lazily pre-fetch footer in `AUTO` and `RANDOM` fadvise modes when reading
    end of the file using `GoogleCloudStorageReadChannel`.

1.  Delete `fs.gs.inputstream.footer.prefetch.size` property and use
    `fs.gs.inputstream.min.range.request.size` property for determining lazy
    footer prefetch size.

    Because `GoogleCloudStorageReadChannel` makes first read without knowing
    object size it uses heuristic to lazily prefetch at most
    `fs.gs.inputstream.min.range.request.size / 2` bytes before read channel
    position in case this is a footer read. This logic simplifies performance
    tuning and renders `fs.gs.inputstream.footer.prefetch.size` property to be
    obsolete.

1.  Delete unused `fs.gs.inputstream.support.content.encoding.enable` property.

1.  Update all dependencies to latest versions.

### 1.9.3 - 2018-07-25

1.  Ignore `fs.gs.io.buffer` property when determining HTTP range request size
    in fadvise `RANDOM` mode which is used to limit minimum size of HTTP range
    request.

1.  Reuse prefetched footer when reading end of the file.

1.  Always skip in place for gzip-encoded files.

1.  Fix Ivy compatibility - resolve artifact versions in released `pom.xml`
    files.

### 1.9.2 - 2018-07-18

1.  Report the UGI user in FileStatus instead of process owner.

1.  Implement automatic fadvise (adaptive range reads). In this mode, connector
    starts to send bounded range requests instead of streaming range requests
    when reading non gzip encoded files after first backward read or forward
    read for more than `fs.gs.inputstream.inplace.seek.limit` bytes was
    detected.

    To activate this behavior set the property:

    ```
    fs.gs.inputstream.fadvise=AUTO (default: SEQUENTIAL)
    ```

1.  Add an option to prefetch footer when creating
    `GoogleCloudStorageReadChannel` in `AUTO` and `RANDOM` fadvise mode.
    Prefetch size is configured via property:

    ```
    fs.gs.inputstream.footer.prefetch.size (default: 0)
    ```

    This optimization is helpful when reading objects in format that stores
    metadata at the end of the file in footer, like Parquet and ORC.

    Note: for this optimization to work, specified footer prefetch size should
    be greater or equal to an actual metadata size stored in the file footer.

    To disable footer pre-fetching set this property to 0.

1.  Cache objects metadata in `PerformanceCachingGoogleCloudStorage` using GCS
    `ListObjects` requests.

1.  Change default values of properties:

    ```
    fs.gs.inputstream.min.range.request.size (default: 1048576 -> 524288)
    fs.gs.performance.cache.max.entry.age.ms (default: 3000 -> 5000)
    fs.gs.performance.cache.list.caching.enable (default: true -> false)
    ```

1.  Change default OAuth 2.0 token server URL to
    `https://oauth2.googleapis.com/token`.

    Default OAuth 2.0 token server URL could be changed via environment
    variable:

    ```
    GOOGLE_OAUTH_TOKEN_SERVER_URL
    ```

### 1.9.1 - 2018-07-11

1.  Fix `PerformanceCachingGoogleCloudStorage`.

1.  Send only 1 GCS metadata request per `GoogleCloudStorageReadChannel` object
    lifecycle to reduce number of GCS requests when reading objects.

1.  Always fail-fast when creating `GoogleCloudStorageReadChannel` instance for
    non-existing GCS object. Remove property that disables this:

    ```
    fs.gs.inputstream.fast.fail.on.not.found.enable
    ```

1.  For gzip-encoded objects always return `Long.MAX_VALUE` size in
    `GoogleCloudStorageReadChannel.size()` method, until object will be fully
    read. This fixes a bug, when clients that rely on `size` method could stop
    reading object prematurely.

1.  Implement fadvise feature that allows to read objects in random mode in
    addition to sequential mode (current behavior).

    In random mode connector will send bounded range requests (HTTP Range
    header) to GCS which are more efficient in some cases (e.g. reading objects
    in row-columnar file formats like ORC, Parquet, etc).

    Range request size is limited by whatever is greater, `fs.gs.io.buffer` or
    read buffer size passed by client.

    To avoid sending too small range requests (couple bytes) what could happen
    if `fs.gs.io.buffer` is 0 and client passes very small read buffer, min
    range request size is limited to 1 MiB by default. To override this limit
    and set minimum range request size to different value, use property:

    ```
    fs.gs.inputstream.min.range.request.size (default: 1048576)
    ```

    To enable fadvise random mode set property:

    ```
    fs.gs.inputstream.fadvise=RANDOM (default: SEQUENTIAL)
    ```

1.  Do not close GCS read channel when calling
    `GoogleCloudStorageReadChannel.position(long)` method.

1.  Remove property that disables use of `includeTrailingDelimiter` GCS
    parameter after it was verified in production for a while:

    ```
    fs.gs.list.directory.objects.enable
    ```

### 1.9.0 - 2018-06-15

1.  Update all dependencies to latest versions.

1.  Delete metadata cache functionality because Cloud Storage has strong native
    list operation consistency already. Deleted properties:

    ```
    fs.gs.metadata.cache.enable
    fs.gs.metadata.cache.type
    fs.gs.metadata.cache.directory
    fs.gs.metadata.cache.max.age.info.ms
    fs.gs.metadata.cache.max.age.entry.ms
    ```

1.  Decrease default value for max requests per batch from 1,000 to 30.

1.  Make max requests per batch value configurable with property:

    ```
    fs.gs.max.requests.per.batch (default: 30)
    ```

1.  Support Hadoop 3.

1.  Change Maven project structure to be better compatible with IDEs.

1.  Delete deprecated `GoogleHadoopGlobalRootedFileSystem`.

1.  Fix thread leaks that were occurring when YARN log aggregation uploaded logs
    to GCS.

1.  Add interface through which user can directly provide the access token.

1.  Add more retries and error handling in GoogleCloudStorageReadChannel, to
    make it more resilient to network errors; also add a property to allow users
    to specify number of retries on low level GCS HTTP requests in case of
    server errors and I/O errors.

1.  Add properties to allow users to specify connect timeout and read timeout on
    low level GCS HTTP requests.

1.  Include prefix/directory objects metadata into `storage.objects.list`
    requests response to improve performance (i.e. set
    `includeTrailingDelimiter` parameter for `storage.objects.list` GCS requests
    to `true`).

### 1.8.1 - 2018-03-29

1.  Add `AUTO` mode support for Cloud Storage Requester Pays feature.

1.  Add support for using Cloud Storage Rewrite requests for copy operation:

    ```
    fs.gs.copy.with.rewrite.enable (default: false)
    ```

    This allows to copy files between different locations and storage classes.

### 1.8.0 - 2018-03-15

1.  Support GCS Requester Pays feature that could be configured with new
    properties:

    ```
    fs.gs.requester.pays.mode (default: DISABLED)
    fs.gs.requester.pays.project.id (not set by default)
    fs.gs.requester.pays.buckets (not set by default)
    ```

1.  Change relocation package in shaded jar to be connector-specific.

1.  Add support for specifying marker files pattern that should be copied last
    during folder rename operation. Pattern is configured with property:

    ```
    fs.gs.marker.file.pattern
    ```

1.  Min required Java version now is Java 8.

### 1.7.0 - 2018-02-22

1.  Fixed an issue where JSON auth files containing user auth e.g.
    `application_default_credentials.json` does not work with
    `google.cloud.auth.service.account.json.keyfile`

1.  Honor `GOOGLE_APPLICATION_DEFAULT_CREDENTIALS` environment variable. For
    Google Application Default Credentials (but not other defaults).

1.  Make `fs.gs.project.id optional`. It is still required for listing buckets,
    creating buckets, and entire BigQuery connector.

1.  Relocate all dependencies in shaded jar.

1.  Update all dependencies to latest versions.

1.  Disable GCS Metadata Cache by default (e.g. set default value of
    `fs.gs.metadata.cache.enable` property to `false`).

### 1.6.2 - 2017-11-21

1.  Wire HTTP transport settings into Credential logic.

### 1.6.1 - 2017-04-14

1.  Added a polling loop when determining if a createEmptyObjects error can
    safely be ignored and expanded the cases in which we will attempt to
    determine if an empty object already exists.

    Previously, if a rate limiting exception was encountered while creating
    empty objects the connector would issue a single get request for that
    object. If the object exists and is zero length we would consider the
    createEmptyObjects call successful and suppress the rate limit exception.

    The new implementation will poll for the existence of the object, up to a
    user-configurable maximum, and will poll when either a rate limiting error
    occurs or when a 500-level error occurs. The maximum can be configured by
    the following setting:

    ```
    fs.gs.max.wait.for.empty.object.creation.ms
    ```

    Any positive value for this setting will be interpreted to mean "poll for up
    to this many milliseconds before making a final determination". The default
    value will cause a maximum wait of 3 seconds. Polling can be disabled by
    setting this key to 0.

### 1.6.0 - 2016-12-16

1.  Added new `PerformanceCachingGoogleCloudStorage`; unlike the existing
    `CacheSupplementedGoogleCloudStorage` which only serves as an advisory cache
    for enforcement of list consistency, the new optional caching layer is able
    to serving certain metadata and listing requests purely out of a short-lived
    in-memory cache to enhance performance of some workloads. By default this
    feature is disabled, and can be controlled with the config settings:

    ```
    fs.gs.performance.cache.enable=true (default: false)
    fs.gs.performance.cache.list.caching.enable=true (default: false)
    ```

    The first option enables the cache to serve `getFileStatus` requests, while
    the second option additionally enables serving `listStatus`. The duration of
    cache entries can be controlled with:

    ```
    fs.gs.performance.cache.max.entry.age.ms (default: 3000)
    ```

    It is not recommended to always run with this feature enabled; it should be
    used specifically to address cases where frameworks perform redundant
    sequential list/stat operations in a non-distributed manner, and on datasets
    which are not frequently changing. It is additionally advised to validate
    data integrity separately whenever using this feature. There is no
    cooperative cache invalidation between different processes when using this
    feature, so concurrent mutations to a location from multiple clients
    **will** produce inconsistent/stale results if this feature is enabled.

### 1.5.5 - 2016-11-04

1.  Minor refactoring of logic in `CacheSupplementedGoogleCloudStorage` to
    extract a reusable `ForwardingGoogleCloudStorage` that can be used for other
    GCS-delegating implementations.

### 1.5.4 - 2016-10-05

1.  Fixed a bug in `GoogleCloudStorageReadChannel` where multiple in-place seeks
    without any "read" in between could throw a range exception.

1.  Fixed plumbing of `GoogleCloudStorageReadOptions` into the in-memory test
    helpers to improve unittest alignment with integration tests.

1.  Fixed handling of parent timestamp updating when a full URI is provided as a
    path for which timestamps should be updated. This allows specifying
    `gs://bucket/p1/p2/object` instead of simply `p1/p2/object`.

1.  Updated Hadoop 2 dependency to 2.7.2.

1.  Imported full set of Hadoop FileSystem contract tests, except for the
    currently-unsupported Concat and Append tests. Minor changes to pass all the
    tests:

    *   `available()` now throws `ClosedChannelException` if called after
        `close()` instead of returning 0.

    *   `read()` and `seek()` throw `ClosedChannelException` if called after
        `close()` instead of `NullPointerException`.

    *   Out-of-bounds seeks now throw `EOFException` instead of
        `IllegalArgumentException`.

    *   Blocked overwrites throw
        `org.apache.hadoop.fs.FileAlreadyExistsException` instead of generic
        `IOException`.

    *   Deleting root `/` recursively or non-recursively when empty will no
        longer delete the underlying GCS bucket by default. To re-enable
        deletion of GCS buckets when recursively deleting root, set
        `fs.gs.bucket.delete.enable=true`.

### 1.5.3 - 2016-09-21

1.  Misc updates in credential acquisition on GCE.

### 1.5.2 - 2016-08-23

1.  Updated `AbstractGoogleAsyncWriteChannel` to always set the
    `X-Goog-Upload-Desired-Chunk-Granularity` header independently from the
    deprecated `X-Goog-Upload-Max-Raw-Size`; in general this improves
    performance of large uploads.

### 1.5.1 - 2016-07-29

1.  Optimized `InMemoryDirectoryListCache` to use a `TreeMap` internally instead
    of a `HashMap`, since most of its usage is "listing by prefix"; aside from
    some benefits for normal list-supplementation, glob listings with a large
    number of subdirectories should be orders of magnitude faster.

### 1.5.0 - 2016-07-15

1.  Changed the single-argument constructor
    `GoogleCloudStorageFileSystem(GoogleCloudStorage)` to inherit the inner
    `GoogleCloudStorageOptions` from the passed-in `GoogleCloudStorage` rather
    than simply falling back to default GoogleCloudStorageFileSystemOptions.

1.  Changed `RetryHttpInitializer` to treat HTTP code 429 as a retriable error
    with exponential backoff instead of erroring out.

1.  Added a new output stream type which can be used by setting:

    ```
    fs.gs.outputstream.type=SYNCABLE_COMPOSITE
    ```

    With the `SYNCABLE_COMPOSITE` have (limited) support for Hadoop's Syncable
    interface, where calling `hsync()` will commit the data written so far into
    persistent storage without closing the output stream; once a writer calls
    `hsync()`, readers will be able to discover and read the contents of the
    file written up to the last successful `hsync()` call immediately. This
    feature is implemented using "composite objects" in Google Cloud Storage,
    and thus has a current hard limit of `1023` calls to `hsync()` over the
    lifetime of the stream after which subsequent `hsync()` calls will throw a
    `CompositeLimitExceededException`, but will still allow writing additional
    data and closing the stream without losing data despite a failed `hsync()`.

1.  Added several optimizations and options controlling the behavior of the
    `GoogleHadoopFSInputStream`:

    *   Removed internal prepopulated ByteBuffer inside
        GoogleHadoopFSInputStream in favor of non-blocking buffering in the
        lower layer channel; this improves performance for independent small
        reads without noticeable impact on large reads. Old behavior can be
        specified by setting:

        ```
        fs.gs.inputstream.internalbuffer.enable=true (default: false)
        ```

    *   Added option to save an extra metadata GET on first read of a channel if
        objects are known not to use the 'Content-Encoding' header. To use this
        optimization set:

        ```
        fs.gs.inputstream.support.content.encoding.enable=false (default: true)
        ```

    *   Added option to save an extra metadata `GET` on `FileSystem.open(Path)`
        if objects are known to exist already, or the caller is resilient to
        delayed errors for nonexistent objects which occur at read time, rather
        than immediately on open(). To use this optimization set:

        ```
        fs.gs.inputstream.fast.fail.on.not.found.enable=false (default: true)
        ```

    *   Added support for "in-place" small seeks by defining a byte limit where
        forward seeks smaller than the limit will be done by reading/discarding
        bytes rather than opening a brand-new channel. This is set to 8MB by
        default, which is approximately the point where the cost of opening a
        new channel is equal to the cost of reading/discarding the bytes
        in-place. Disable by setting the value to 0, or adjust to other
        thresholds:

        ```
        fs.gs.inputstream.inplace.seek.limit=0 (default: 8388608)
        ```

### 1.4.5 - 2016-03-24

1.  Add support for paths that cannot be parsed by Java's URI.create method.
    This support is off by default, but can be enabled by setting Hadoop
    configuration key `fs.gs.path.encoding` to the string `uri-path`. The
    current behavior, and default value of `fs.gs.path.encoding`, is `legacy`.
    The new path encoding scheme will become the default in a future release.

1.  `VerificationAttributes` are now exposed in `GoogleCloudStorageItemInfo`.
    The current support is limited to reading these attributes from what was
    computed by GCS server side. A future release will add support for
    specifying `VerificationAttributes` in `CreateOptions` when creating new
    objects.

### 1.4.4 - 2016-02-02

1.  Add support for JSON keyfiles via a new configuration key:

    ```
    google.cloud.auth.service.account.json.keyfile
    ```

    This key should point to a file that is available locally to jobs to
    clusters.

### 1.4.3 - 2015-11-12

1.  Minor bug fixes and enhancements.

### 1.4.2 - 2015-09-15

1.  Added checking in `GoogleCloudStorageImpl.createEmptyObject(s)` to handle
    `rateLimitExceeded (429)` errors by fetching the fresh underlying info and
    ignoring the error if the object already exists with the intended metadata
    and size. This fixes an
    [issue](https://github.com/GoogleCloudDataproc/hadoop-connectors/issues/10)
    which mostly affects Spark.

1.  Added logging in `GoogleCloudStorageReadChannel` for high-level retries.

1.  Added support for configuring the permissions reported to the Hadoop
    `FileSystem` layer; the permissions are still fixed per `FileSystem`
    instance and aren't actually enforced, but can now be set with:

    ```
    fs.gs.reported.permissions [default = "700"]
    ```

    This allows working around some clients like Hive-related daemons and tools
    which pre-emptively check for certain assumptions about permissions.

### 1.4.1 - 2015-07-09

1.  Switched from the custom SeekableReadableByteChannel to Java 7's
    `java.nio.channels.SeekableByteChannel`.

1.  Removed the configurable but default-constrained 250GB upload limit; uploads
    can now exceed 250GB without needing to modify config settings.

1.  Added helper classes related to GCS retries.

1.  Added workaround support for read retries on objects with content-encoding
    set to gzip; such content encoding isn't generally correct to use since it
    means filesystem reported bytes will not match actual read bytes, but for
    cases which accept byte mismatches, the read channel can now manually seek
    to where it left off on retry rather than having a `GZIPInputStream` throw
    an exception for a malformed partial stream.

1.  Added an option for enabling "direct uploads" in
    GoogleCloudStorageWriteChannel which is not directly used by the Hadoop
    layer, but can be used by clients which directly access the lower
    GoogleCloudStorage layer.

1.  Added CreateBucketOptions to the `GoogleCloudStorage` interface so that
    clients using the low-level `GoogleCloudStorage` directly can create buckets
    with different locations and storage classes.

1.  Fixed
    [issue](https://github.com/GoogleCloudDataproc/hadoop-connectors/issues/5)
    where stale cache entries caused stuck phantom directories if the
    directories were deleted using non-Hadoop-based GCS clients.

1.  Fixed a bug which prevented the Apache HTTP transport from working with
    Hadoop 2 when no proxy was set.

1.  Misc updates in library dependencies; google.api.version
    (com.google.http-client, com.google.api-client) updated from 1.19.0 to
    1.20.0, google-api-services-storage from v1-rev16-1.19.0 to v1-rev35-1.20.0,
    and google-api-services-bigquery from v2-rev171-1.19.0 to v2-rev217-1.20.0,
    and Guava from 17.0 to 18.0.

### 1.4.0 - 2015-05-27

1.  The new inferImplicitDirectories option to `GoogleCloudStorage` tells it to
    infer the existence of a directory (such as `foo`) when that directory node
    does not exist in GCS but there are GCS files that start with that path
    (such as as `foo/bar`). This allows the GCS connector to be used on
    read-only filesystems where those intermediate directory nodes can not be
    created by the connector. The value of this option can be controlled by the
    Hadoop boolean config option `fs.gs.implicit.dir.infer.enable`. The default
    value is true.

1.  Increased Hadoop dependency version to 2.6.0.

1.  Fixed a bug introduced in 1.3.2 where, during marker file creation, file
    info was not properly updated between attempts. This lead to
    backoff-retry-exhaustion with `412-preconditon-not-met` errors.

1.  Added support for changing the HttpTransport implementation to use, via
    `fs.gs.http.transport.type = [APACHE | JAVA_NET]`

1.  Added support for setting a proxy of the form `host:port` via
    `fs.gs.proxy.address`, which works for both `APACHE` and `JAVA_NET`
    `HttpTransport` options.

1.  All logging converted to use `slf4j` instead of the previous
    `org.apache.commons.logging.Log`; removed the `LogUtil` wrapper which
    previously wrapped `org.apache.commons.logging.Log`.

1.  Automatic retries for premature end-of-stream errors; the previous behavior
    was to throw an unrecoverable exception in such cases.

1.  Made `close()` idempotent for `GoogleCloudStorageReadChannel`.

1.  Added a low-level method for setting Content-Type metadata in the
    `GoogleCloudStorage` interface.

1.  Increased default `DirectoryListCache` TTL to 4 hours, wired out TTL
    settings as top-level config params:

    ```
    fs.gs.metadata.cache.max.age.entry.ms
    fs.gs.metadata.cache.max.age.info.ms
    ```

### 1.3.3 - 2015-02-26

1.  When performing a retry in `GoogleCloudStorageReadChannel`, attempts to
    `close()` the underlying channel are now performed explicitly instead of
    waiting for `performLazySeek()` to do it, so that `SSLException` can be
    caught and ignored; broken SSL sockets cannot be closed normally, and are
    responsible for already cleaning up on error.

1.  Added explicit check of `currentPosition == size` when `-1` is read from
    underlying stream in `GoogleCloudStorageReadChannel`, in case the stream
    fails to identify an error case and prematurely reaches end-of-stream.

### 1.3.2 - 2015-01-22

1.  In the create file path, marker file creation is now configurable. By
    default, marker files will not be created. The default is most suitable for
    MapReduce applications. Setting fs.gs.create.marker.files.enable to true in
    `core-site.xml` will re-enable marker files. The use of marker files should
    be considered for applications that depend on early failing when two
    concurrent writes attempt to write to the same file. Note that file
    overwrite semantics are preserved with or without marker files, but failures
    will occur sooner with marker files present.

### 1.3.1 - 2014-12-16

1.  Fixed a rare `NullPointerException` in `FileSystemBackedDirectoryListCache`
    which can occur if a directory being listed is purged from the cache between
    a call to `exists()` and `listFiles()`.

1.  Fixed a bug in GoogleHadoopFileSystemCacheCleaner where cache-cleaner fails
    to clean any contents when a bucket is non-empty but expired.

1.  Fixed a bug in `FileSystemBackedDirectoryListCache` which caused garbage
    collection to require several passes for large directory hierarchies; now we
    can successfully garbage-collect an entire expired tree in a single pass,
    and cache files are also processed in-place without having to create a
    complete in-memory list.

1.  Updated handling of new file creation, file copying, and file deletion so
    that all object modification requests sent to GCS contain preconditions that
    should prevent race-conditions in the face of retried operations.

### 1.3.0 - 2014-10-17

1.  Directory timestamp updating can now be controlled via user-settable
    properties `fs.gs.parent.timestamp.update.enable`,
    `fs.gs.parent.timestamp.update.substrings.excludes`. and
    `fs.gs.parent.timestamp.update.substrings.includes` in `core-site.xml`. By
    default, timestamp updating is enabled for the YARN done and intermediate
    done directories and excluded for everything else. Strings listed in
    includes take precedence over excludes.

1.  Directory timestamp updating will now occur on a background thread inside
    GoogleCloudStorageFileSystem.

1.  Attempting to acquire an OAuth access token will be now be retried when
    using `.p12` or installed application (JWT) credentials if there is a
    recoverable error such as an HTTP `5XX` response code or an `IOException`.

1.  Added FileSystemBackedDirectoryListCache, extracting a common interface for
    it to share with the `(InMemory)DirectoryListCache`; instead of using an
    in-memory HashMap to enforce only same-process list consistency, the
    FileSystemBacked version mirrors GCS objects as empty files on a local
    FileSystem, which may itself be an NFS mount for cluster-wide or even
    potentially cross-cluster consistency groups. This allows a cluster to be
    configured with a "consistent view", making it safe to use GCS as the
    `DEFAULT_FS` for arbitrary multi-stage or even multi-platform workloads.
    This is now enabled by default for machine-wide consistency, but it is
    strongly recommended to configure clusters with an NFS directory for
    cluster-wide strong consistency. Relevant configuration settings:

    ```
    fs.gs.metadata.cache.enable [default: true]
    fs.gs.metadata.cache.type [IN_MEMORY (default) | FILESYSTEM_BACKED]
    fs.gs.metadata.cache.directory [default: /tmp/gcs_connector_metadata_cache]
    ```

1.  Optimized seeks in GoogleHadoopFSDataInputStream which fit within the
    pre-fetched memory buffer by simply repositioning the buffer in-place
    instead of delegating to the underlying channel at all.

1.  Fixed a performance-hindering bug in globStatus where `foo/bar/*` would
    flat-list `foo/bar` instead of `foo/bar/`; causing the "candidate matches"
    to include things like `foo/bar1` and `foo/bar1/baz`, even though the
    results themselves would be correct due to filtering out the proper glob
    client-side in the end.

1.  The versions of java API clients were updated to 1.19 derived versions.

### 1.2.9 - 2014-09-18

1.  When directory contents are updated e.g., files or directories are added,
    removed, or renamed the GCS connector will now attempt to update a metadata
    property on the parent directory with a modification time. The modification
    time recorded will be used as the modification time in subsequent
    `FileSystem#getStatus(...)`, `FileSystem#listStatus` and
    `FileSystem#globStatus(...)` calls and is the time as reported by the system
    clock of the system that made the modification.

### 1.2.8 - 2014-08-07

1.  Changed the manner in which the GCS connector jar is built to A) reduce
    included dependencies to only those parts which are used and B) repackaged
    dependencies whose versions conflict with those bundled with Hadoop.

1.  Deprecated `fs.gs.system.bucket` config.

### 1.2.7 - 2014-06-23

1.  Fixed a bug where certain globs incorrectly reported the parent directory
    being not found (and thus erroring out) in Hadoop 2.2.0 due to an
    interaction with the `fs.gs.glob.flatlist.enable` feature; doesn't affect
    Hadoop 1.2.1 or 2.4.0.

### 1.2.6 - 2014-06-05

1.  When running in Hadoop 0.23+ (Hadoop 2+), listStatus will now throw a
    FileNotFoundException when a non-existent path is passed in.

1.  The GCS connector now uses the v1 JSON API when accessing Google Cloud
    Storage.

1.  The GoogleHadoopFileSystem now treats the parent of the root path as if it
    is the root path. This behavior mimics the POSIX behavior of `/..` being the
    same as `/`.

1.  When creating a new file, a zero-length marker file will be created before
    the FSDataOutputStream is returned in create(). This allows for early
    detection of overwrite conflicts that may occur and prevents certain race
    conditions that could be encountered when relying on a single exists()
    check.

1.  The dependencies on cglib and asm were removed from the GCS connector and
    the classes for these are no longer included in the JAR.

### 1.2.5 - 2014-05-08

1.  Fixed a bug where `fs.gs.auth.client.file` was unconditionally being
    overwritten by a default value.

1.  Enabled direct upload for directory creation to save one round-trip call.

1.  Added wiring for `GoogleHadoopFileSystem.close()` to call through to
    `close()` its underlying helper classes as well.

1.  Added a new batch mode for creating directories in parallel which requires
    manually parallelizing in the client. Speeds up nested directory creation
    and repairing large numbers of implicit directories in listStatus.

1.  Eliminated redundant API calls in listStatus, speeding it up by ~half.

1.  Fixed a bug where globStatus didn't correctly handle globs containing `?`.

1.  Implemented new version of globStatus which initially performs a flat
    listing before performing the recursive glob logic in-memory to dramatically
    speed up globs with lots of directories; the new behavior is default, but
    can disabled by setting `fs.gs.glob.flatlist.enable=false`.

### 1.2.4 - 2014-04-09

1.  The value of `fs.gs.io.buffersize.write` is now rounded up to 8MB if set to
    a lower value, otherwise the backend will error out on unaligned chunks.

1.  Misc refactoring to enable reuse of the resumable upload classes in other
    libraries.

### 1.2.3 - 2014-03-21

1.  Fixed a bug where renaming a directory could cause the file contents to get
    shuffled between files when the fully-qualified file paths have different
    lengths. Does not apply to renames on files directly, such as when using a
    glob expression inside a flat directory.

1.  Changed the behavior of batch request API calls such that they are retried
    on failure in the same manner as non-batch requests.

1.  Eliminated an unnecessary dependency on `com/google/protobuf` which could
    cause version-incompatibility issues with Apache Shark.

### 1.2.2 - 2014-02-12

1.  Fixed a bug where filenames with `+` were unreadable due to premature
    URL-decoding.

1.  Modified a check to allow `fs.gs.io.buffersize.write` to be a non-multiple
    of 8MB, just printing out a warning instead of check-failing.

1.  Added some debug-level logging of exceptions before throwing in cases where
    Hadoop tends to swallows the exception along with its useful info.

### 1.2.1 - 2014-01-23

1.  Added `CHANGES.txt` for release notes.

1.  Fixed a bug where accidental URI decoding make it impossible to use
    pre-escaped filenames, e.g. `foo%3Abar`. This is necessary for Pig to work.

1.  Fixed a bug where an `IOException` was thrown when trying to read a
    zero-byte file. Necessary for Pig to work.

### 1.2.0 - 2014-01-14

1.  Preview release of GCS connector.<|MERGE_RESOLUTION|>--- conflicted
+++ resolved
@@ -88,27 +88,7 @@
 
 1.  Fix complex patterns globbing.
 
-<<<<<<< HEAD
 1.  Set default value for `fs.gs.status.parallel.enable` property to `true`.
-=======
-1.  Added support for an authorization handler for Cloud Storage requests. This
-    feature is configurable through the properties:
-
-    ```
-    fs.gs.authorization.handler.impl=<FULLY_QUALIFIED_AUTHORIZATION_HANDLER_CLASS>
-    fs.gs.authorization.handler.properties.<AUTHORIZATION_HANDLER_PROPERTY>=<VALUE>
-    ```
-
-    If the `fs.gs.authorization.handler.impl` property is set, the specified
-    authorization handler will be used to authorize Cloud Storage API requests
-    before executing them. The handler will throw `AccessDeniedException` for
-    rejected requests if user does not have enough permissions (not authorized)
-    to execute these requests.
-
-    All properties with the `fs.gs.authorization.handler.properties.` prefix
-    passed to an instance of the configured authorization handler class after
-    instantiation before calling any Cloud Storage requests handling methods.
->>>>>>> 701d46c9
 
 ### 2.1.1 - 2020-03-11
 
