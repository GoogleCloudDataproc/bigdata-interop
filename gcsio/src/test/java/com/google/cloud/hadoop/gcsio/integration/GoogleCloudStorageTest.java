/*
 * Copyright 2014 Google Inc. All Rights Reserved.
 *
 *  Licensed under the Apache License, Version 2.0 (the "License"); you may not use this file except
 * in compliance with the License. You may obtain a copy of the License at
 *
 *  http://www.apache.org/licenses/LICENSE-2.0
 *
 *  Unless required by applicable law or agreed to in writing, software distributed under the
 * License is distributed on an "AS IS" BASIS, WITHOUT WARRANTIES OR CONDITIONS OF ANY KIND, either
 * express or implied. See the License for the specific language governing permissions and
 * limitations under the License.
 */

package com.google.cloud.hadoop.gcsio.integration;

import static com.google.cloud.hadoop.gcsio.GoogleCloudStorage.MAX_RESULTS_UNLIMITED;
import static com.google.cloud.hadoop.gcsio.integration.GoogleCloudStorageTestHelper.assertObjectContent;
import static com.google.cloud.hadoop.gcsio.integration.GoogleCloudStorageTestHelper.writeObject;
import static com.google.common.truth.Truth.assertThat;
import static com.google.common.truth.Truth.assertWithMessage;
import static org.junit.Assert.assertThrows;
import static org.junit.Assert.fail;

import com.google.api.client.util.Clock;
import com.google.cloud.hadoop.gcsio.CreateFileOptions;
import com.google.cloud.hadoop.gcsio.CreateObjectOptions;
import com.google.cloud.hadoop.gcsio.GoogleCloudStorage;
import com.google.cloud.hadoop.gcsio.GoogleCloudStorage.ListPage;
import com.google.cloud.hadoop.gcsio.GoogleCloudStorageItemInfo;
import com.google.cloud.hadoop.gcsio.GoogleCloudStorageOptions;
import com.google.cloud.hadoop.gcsio.GoogleCloudStorageReadOptions;
import com.google.cloud.hadoop.gcsio.LaggedGoogleCloudStorage;
import com.google.cloud.hadoop.gcsio.LaggedGoogleCloudStorage.ListVisibilityCalculator;
import com.google.cloud.hadoop.gcsio.PerformanceCachingGoogleCloudStorage;
import com.google.cloud.hadoop.gcsio.PerformanceCachingGoogleCloudStorageOptions;
import com.google.cloud.hadoop.gcsio.StorageResourceId;
import com.google.cloud.hadoop.gcsio.StringPaths;
import com.google.cloud.hadoop.gcsio.UpdatableItemInfo;
import com.google.cloud.hadoop.gcsio.VerificationAttributes;
import com.google.cloud.hadoop.gcsio.integration.GoogleCloudStorageTestHelper.TestBucketHelper;
import com.google.cloud.hadoop.gcsio.testing.InMemoryGoogleCloudStorage;
import com.google.cloud.hadoop.util.AsyncWriteChannelOptions;
import com.google.common.base.Equivalence;
import com.google.common.base.Supplier;
import com.google.common.base.Suppliers;
import com.google.common.cache.CacheBuilder;
import com.google.common.cache.CacheLoader;
import com.google.common.cache.LoadingCache;
import com.google.common.collect.ImmutableList;
import com.google.common.collect.ImmutableMap;
import com.google.common.collect.Iterables;
import com.google.common.collect.Lists;
import com.google.common.collect.MapDifference;
import com.google.common.collect.Maps;
import com.google.common.hash.HashCode;
import com.google.common.hash.Hashing;
import com.google.common.primitives.Bytes;
import com.google.common.primitives.Ints;
import java.io.EOFException;
import java.io.FileNotFoundException;
import java.io.IOException;
import java.nio.ByteBuffer;
import java.nio.channels.ClosedChannelException;
import java.nio.channels.SeekableByteChannel;
import java.nio.channels.WritableByteChannel;
import java.nio.charset.StandardCharsets;
import java.util.ArrayList;
import java.util.Arrays;
import java.util.Collection;
import java.util.HashMap;
import java.util.List;
import java.util.Map;
import org.junit.AfterClass;
import org.junit.Before;
import org.junit.Ignore;
import org.junit.Test;
import org.junit.runner.RunWith;
import org.junit.runners.Parameterized;
import org.junit.runners.Parameterized.Parameters;

@RunWith(Parameterized.class)
public class GoogleCloudStorageTest {

  // This string is used to prefix all bucket names that are created for GCS IO integration testing
  private static final String BUCKET_NAME_PREFIX = "gcsio-it";

  private static final Supplier<TestBucketHelper> BUCKET_HELPER =
      Suppliers.memoize(() -> new TestBucketHelper(BUCKET_NAME_PREFIX));

  private static final LoadingCache<GoogleCloudStorage, String> SHARED_BUCKETS =
      CacheBuilder.newBuilder()
          .build(
              new CacheLoader<GoogleCloudStorage, String>() {
                @Override
                public String load(GoogleCloudStorage gcs) throws Exception {
                  return createUniqueBucket(gcs, "shared");
                }
              });

  private static String createUniqueBucket(GoogleCloudStorage gcs, String suffix)
      throws IOException {
    String bucketName = getUniqueBucketName(suffix) + "_" + gcs.hashCode();
    gcs.create(bucketName);
    return bucketName;
  }

  private String createUniqueBucket(String suffix) throws IOException {
    return createUniqueBucket(rawStorage, suffix);
  }

  private static String getUniqueBucketName(String suffix) {
    return BUCKET_HELPER.get().getUniqueBucketName(suffix);
  }

  /** An Equivalence for byte arrays. */
  public static final Equivalence<byte[]> BYTE_ARRAY_EQUIVALENCE =
      new Equivalence<byte[]>() {
        @Override
        protected boolean doEquivalent(byte[] bytes, byte[] bytes2) {
          return Arrays.equals(bytes, bytes2);
        }

        @Override
        protected int doHash(byte[] bytes) {
          return Arrays.hashCode(bytes);
        }
      };

  // Test classes using JUnit4 runner must have only a single constructor. Since we
  // want to be able to pass in dependencies, we'll maintain this base class as
  // @Parameterized with @Parameters.
  @Parameters
  public static Collection<Object[]> getConstructorArguments() throws IOException {
    GoogleCloudStorage gcs = new InMemoryGoogleCloudStorage();
    GoogleCloudStorage zeroLaggedGcs =
        new LaggedGoogleCloudStorage(
            new InMemoryGoogleCloudStorage(),
            Clock.SYSTEM,
            ListVisibilityCalculator.IMMEDIATELY_VISIBLE);
    GoogleCloudStorage performanceCachingGcs =
        new PerformanceCachingGoogleCloudStorage(
            new InMemoryGoogleCloudStorage(), PerformanceCachingGoogleCloudStorageOptions.DEFAULT);
    return Arrays.asList(
        new Object[] {gcs}, new Object[] {zeroLaggedGcs}, new Object[] {performanceCachingGcs});
  }

  private final GoogleCloudStorage rawStorage;

  public GoogleCloudStorageTest(GoogleCloudStorage rawStorage) {
    this.rawStorage = rawStorage;
  }

  @Before
  public void setUp() {
    if (rawStorage instanceof PerformanceCachingGoogleCloudStorage) {
      ((PerformanceCachingGoogleCloudStorage) rawStorage).invalidateCache();
    }
  }

  @AfterClass
  public static void cleanupBuckets() throws IOException {
    // Use any GCS object (from tested ones) for clean up
    BUCKET_HELPER.get().cleanup(Iterables.getLast(SHARED_BUCKETS.asMap().keySet()));
  }

  private String getSharedBucketName() {
    return SHARED_BUCKETS.getUnchecked(rawStorage);
  }

  @Test
  public void testCreateSuccessfulBucket() throws IOException {
    String bucketName = createUniqueBucket("create-successful");

    // Verify the bucket exist by creating an object
    StorageResourceId objectToCreate = new StorageResourceId(bucketName, "CreateTestObject");
    rawStorage.createEmptyObject(objectToCreate);
  }

  @Test
  public void testCreateExistingBucket() throws IOException {
    String bucketName = getSharedBucketName();

    assertThrows(IOException.class, () -> rawStorage.create(bucketName));
  }

  @Test
  public void testCreateInvalidBucket() throws IOException {
    // Buckets must start with a letter or number
    String bucketName = "--" + getUniqueBucketName("create-invalid");

    assertThrows(IOException.class, () -> rawStorage.create(bucketName));
  }

  @Test
  public void testCreateObject() throws IOException {
    String bucketName = getSharedBucketName();

    // Verify the bucket exist by creating an object
    StorageResourceId objectToCreate = new StorageResourceId(bucketName, "testCreateObject_Object");
    byte[] objectBytes = writeObject(rawStorage, objectToCreate, /* objectSize= */ 512);

    assertObjectContent(rawStorage, objectToCreate, objectBytes);
  }

  @Test
  public void testCreateInvalidObject() throws IOException {
    String bucketName = getSharedBucketName();

    StorageResourceId objectToCreate =
        new StorageResourceId(bucketName, "testCreateInvalidObject_InvalidObject\n");

    assertThrows(
        IOException.class, () -> writeObject(rawStorage, objectToCreate, /* objectSize= */ 10));
  }

  @Test
  public void testCreateZeroLengthObjectUsingCreate() throws IOException {
    String bucketName = getSharedBucketName();

    StorageResourceId objectToCreate =
        new StorageResourceId(bucketName, "testCreateZeroLengthObjectUsingCreate_Object");
    byte[] objectBytes = writeObject(rawStorage, objectToCreate, /* objectSize= */ 0);

    assertObjectContent(rawStorage, objectToCreate, objectBytes);
  }

  @Test
  public void testCreate1PageLengthObjectUsingCreate() throws IOException {
    String bucketName = getSharedBucketName();

    int objectSize = AsyncWriteChannelOptions.PIPE_BUFFER_SIZE_DEFAULT;
    StorageResourceId objectToCreate =
        new StorageResourceId(bucketName, "testCreate1PageLengthObjectUsingCreate_Object");
    byte[] objectBytes = writeObject(rawStorage, objectToCreate, objectSize);

    assertObjectContent(rawStorage, objectToCreate, objectBytes);
  }

  @Test
  public void testCreate1PageLengthPlus1byteObjectUsingCreate() throws IOException {
    String bucketName = getSharedBucketName();

    int objectSize = AsyncWriteChannelOptions.PIPE_BUFFER_SIZE_DEFAULT + 1;
    StorageResourceId objectToCreate =
        new StorageResourceId(bucketName, "testCreate1PageLengthPlus1byteObjectUsingCreate_Object");
    byte[] objectBytes = writeObject(rawStorage, objectToCreate, objectSize);

    assertObjectContent(rawStorage, objectToCreate, objectBytes);
  }

  @Test
  public void testCreateExistingObject() throws IOException {
    String bucketName = getSharedBucketName();

    StorageResourceId objectToCreate =
        new StorageResourceId(bucketName, "testCreateExistingObject_Object");
    writeObject(rawStorage, objectToCreate, /* objectSize= */ 128);

    byte[] overwriteBytesToWrite = writeObject(rawStorage, objectToCreate, /* objectSize= */ 256);

    assertObjectContent(rawStorage, objectToCreate, overwriteBytesToWrite);
  }

  @Test
  public void testCreateEmptyObject() throws IOException {
    String bucketName = getSharedBucketName();

    StorageResourceId objectToCreate =
        new StorageResourceId(bucketName, "testCreateEmptyObject_Object");

    rawStorage.createEmptyObject(objectToCreate);

    GoogleCloudStorageItemInfo itemInfo = rawStorage.getItemInfo(objectToCreate);

    assertThat(itemInfo.exists()).isTrue();
    assertThat(itemInfo.getSize()).isEqualTo(0);
  }

  @Test
  public void testCreateEmptyObjects() throws IOException {
    String bucketName = getSharedBucketName();

    List<StorageResourceId> storageResourceIds =
        Lists.newArrayList(
            new StorageResourceId(bucketName, "testCreateEmptyObjects_Object1"),
            new StorageResourceId(bucketName, "testCreateEmptyObjects_Object2"));

    rawStorage.createEmptyObjects(storageResourceIds);

    rawStorage
        .getItemInfos(storageResourceIds)
        .forEach(
            itemInfo -> {
              assertWithMessage("%s should be empty", itemInfo).that(itemInfo.exists()).isTrue();
              assertWithMessage("%s should be empty", itemInfo)
                  .that(itemInfo.getSize())
                  .isEqualTo(0);
            });
  }

  @Test
  public void testCreateEmptyObjectsWithOptions() throws IOException {
    String bucketName = getSharedBucketName();

    List<StorageResourceId> storageResourceIds =
        Lists.newArrayList(
            new StorageResourceId(bucketName, "testCreateEmptyObjectsWithOptions_Object1"),
            new StorageResourceId(bucketName, "testCreateEmptyObjectsWithOptions_Object2"));

    rawStorage.createEmptyObjects(storageResourceIds, CreateObjectOptions.DEFAULT);

    rawStorage
        .getItemInfos(storageResourceIds)
        .forEach(
            itemInfo -> {
              assertWithMessage("%s should be empty", itemInfo).that(itemInfo.exists()).isTrue();
              assertWithMessage("%s should be empty", itemInfo)
                  .that(itemInfo.getSize())
                  .isEqualTo(0);
            });
  }

  @Test
  public void testGetOptions() {
    GoogleCloudStorageOptions options = rawStorage.getOptions();

    assertThat(options.getAppName()).startsWith("GHFS/");
  }

  @Test
  public void testOpenFileWithMatchingSize() throws IOException {
    String bucketName = getSharedBucketName();

    StorageResourceId objectToCreate =
        new StorageResourceId(bucketName, "testOpenFileWithMatchingSize_Object");
    byte[] objectBytes = writeObject(rawStorage, objectToCreate, /* objectSize= */ 512);

    try (SeekableByteChannel channel = rawStorage.open(objectToCreate)) {
      assertThat(channel.size()).isEqualTo(objectBytes.length);
    }
  }

  @Test
  public void testOpenFileWithMatchingSizeAndSpecifiedReadOptions() throws IOException {
    String bucketName = getSharedBucketName();

    StorageResourceId objectToCreate =
        new StorageResourceId(
            bucketName, "testOpenFileWithMatchingSizeAndSpecifiedReadOptions_Object");
    byte[] objectBytes = writeObject(rawStorage, objectToCreate, /* objectSize= */ 512);

    try (SeekableByteChannel channel =
        rawStorage.open(objectToCreate, GoogleCloudStorageReadOptions.DEFAULT)) {
      assertThat(channel.size()).isEqualTo(objectBytes.length);
    }
  }

  @Test
  public void testListObjectNames() throws IOException {
    String bucketName = getSharedBucketName();

    StorageResourceId objectToCreate =
        new StorageResourceId(bucketName, "testListObjectNames_Object");

    writeObject(rawStorage, objectToCreate, /* objectSize= */ 512);

    List<String> listedName = rawStorage.listObjectNames(bucketName, "testListObjectNames", "/");

    assertThat(listedName).containsExactly(objectToCreate.getObjectName());
  }

  @Test
  public void testListObjectInfo() throws IOException {
    String bucketName = getSharedBucketName();

    StorageResourceId objectToCreate =
        new StorageResourceId(bucketName, "testListObjectInfo_Object");

    writeObject(rawStorage, objectToCreate, /* objectSize= */ 512);

    List<GoogleCloudStorageItemInfo> listedObjects =
        rawStorage.listObjectInfo(bucketName, "testListObjectInfo_", "/");

    assertThat(listedObjects).hasSize(1);
    assertThat(listedObjects.get(0).getObjectName()).isEqualTo(objectToCreate.getObjectName());
  }

  @Test
  public void testlistObjectInfoPage() throws IOException {
    String bucketName = getSharedBucketName();

    StorageResourceId objectToCreate =
        new StorageResourceId(bucketName, "testListObjectInfoPage_Object");

    writeObject(rawStorage, objectToCreate, /* objectSize= */ 512);

    ListPage<GoogleCloudStorageItemInfo> listedObjectsPage =
        rawStorage.listObjectInfoPage(bucketName, "testListObjectInfoPage_Object", "/", "");

    assertThat(listedObjectsPage.getNextPageToken()).isNull();
    assertThat(listedObjectsPage.getItems()).hasSize(1);
    assertThat(listedObjectsPage.getItems().get(0).getObjectName())
        .isEqualTo(objectToCreate.getObjectName());
  }

  @Test
  public void testComposeObjectsMovesObjectToAnother() throws IOException {
    String bucketName = getSharedBucketName();

    StorageResourceId srcObject =
        new StorageResourceId(bucketName, "testListObjectMovesObjectToAnother_srcObject");
    StorageResourceId dstObject =
        new StorageResourceId(bucketName, "testListObjectMovesObjectToAnother_dstObject");

    writeObject(rawStorage, srcObject, /* objectSize= */ 512);

    GoogleCloudStorageItemInfo composedObject =
        rawStorage.composeObjects(
            ImmutableList.of(srcObject), dstObject, CreateObjectOptions.DEFAULT);
    assertThat(composedObject.exists()).isTrue();
    assertThat(composedObject.getObjectName()).isEqualTo(dstObject.getObjectName());
  }

  @Test
  public void testCreateWithOptions() throws IOException {
    String bucketName = getSharedBucketName();

    StorageResourceId objectToCreate =
        new StorageResourceId(bucketName, "testCreateWithOptions_Object");

    rawStorage.create(objectToCreate, CreateObjectOptions.DEFAULT).close();

    GoogleCloudStorageItemInfo itemInfo = rawStorage.getItemInfo(objectToCreate);
    assertThat(itemInfo.exists()).isTrue();
    assertThat(itemInfo.getObjectName()).isEqualTo(objectToCreate.getObjectName());
    assertThat(itemInfo.getSize()).isEqualTo(0);
  }

  @Test
  public void testCreateEmptyExistingObject() throws IOException {
    String bucketName = getSharedBucketName();

    StorageResourceId objectToCreate =
        new StorageResourceId(bucketName, "testCreateEmptyExistingObject_Object");

    rawStorage.createEmptyObject(objectToCreate);

    GoogleCloudStorageItemInfo itemInfo = rawStorage.getItemInfo(objectToCreate);

    assertThat(itemInfo.exists()).isTrue();
    assertThat(itemInfo.getSize()).isEqualTo(0);

    rawStorage.createEmptyObject(objectToCreate);

    GoogleCloudStorageItemInfo secondItemInfo = rawStorage.getItemInfo(objectToCreate);

    assertThat(secondItemInfo.exists()).isTrue();
    assertThat(secondItemInfo.getSize()).isEqualTo(0);
    assertThat(secondItemInfo.getCreationTime()).isNotSameInstanceAs(itemInfo.getCreationTime());
  }

  @Test
  public void testGetSingleItemInfo() throws IOException {
    String bucketName = getSharedBucketName();

    StorageResourceId objectToCreate =
        new StorageResourceId(bucketName, "testGetSingleItemInfo_Object1");

    rawStorage.createEmptyObject(objectToCreate);

    GoogleCloudStorageItemInfo itemInfo = rawStorage.getItemInfo(objectToCreate);

    assertThat(itemInfo.exists()).isTrue();
    assertThat(itemInfo.getSize()).isEqualTo(0);

    StorageResourceId secondObjectToCreate =
        new StorageResourceId(bucketName, "testGetSingleItemInfo_Object2");
    writeObject(rawStorage, secondObjectToCreate, /* objectSize= */ 100);

    GoogleCloudStorageItemInfo secondItemInfo = rawStorage.getItemInfo(secondObjectToCreate);

    assertThat(secondItemInfo.exists()).isTrue();
    assertThat(secondItemInfo.getSize()).isEqualTo(100);
    assertThat(secondItemInfo.isBucket()).isFalse();
    assertThat(secondItemInfo.isRoot()).isFalse();

    GoogleCloudStorageItemInfo nonExistentItemInfo =
        rawStorage.getItemInfo(
            new StorageResourceId(bucketName, "testGetSingleItemInfo_IDontExist"));

    assertThat(nonExistentItemInfo.exists()).isFalse();
    assertThat(nonExistentItemInfo.isBucket()).isFalse();
    assertThat(nonExistentItemInfo.isRoot()).isFalse();

    // Test bucket get item info
    GoogleCloudStorageItemInfo bucketInfo =
        rawStorage.getItemInfo(new StorageResourceId(bucketName));
    assertThat(bucketInfo.exists()).isTrue();
    assertThat(bucketInfo.isBucket()).isTrue();

    GoogleCloudStorageItemInfo rootInfo = rawStorage.getItemInfo(StorageResourceId.ROOT);
    assertThat(rootInfo.exists()).isTrue();
    assertThat(rootInfo.isRoot()).isTrue();
  }

  @Test
  public void testGetMultipleItemInfo() throws IOException {
    String bucketName = getSharedBucketName();

    List<StorageResourceId> objectsCreated = new ArrayList<>();

    for (int i = 0; i < 3; i++) {
      StorageResourceId objectToCreate =
          new StorageResourceId(bucketName, "testGetMultipleItemInfo_Object" + i);
      rawStorage.createEmptyObject(objectToCreate);
      objectsCreated.add(objectToCreate);
    }

    StorageResourceId bucketResourceId = new StorageResourceId(bucketName);
    StorageResourceId nonExistentResourceId =
        new StorageResourceId(bucketName, "testGetMultipleItemInfo_IDontExist");

    List<StorageResourceId> allResources = Lists.newArrayList();
    allResources.addAll(objectsCreated);
    allResources.add(nonExistentResourceId);
    allResources.add(bucketResourceId);

    List<GoogleCloudStorageItemInfo> allInfo = rawStorage.getItemInfos(allResources);

    for (int i = 0; i < objectsCreated.size(); i++) {
      StorageResourceId resourceId = objectsCreated.get(i);
      GoogleCloudStorageItemInfo info = allInfo.get(i);

      assertThat(info.getResourceId()).isEqualTo(resourceId);
      assertThat(info.getSize()).isEqualTo(0);
      assertWithMessage("Item should exist").that(info.exists()).isTrue();
      assertThat(info.getCreationTime()).isNotEqualTo(0);
      assertThat(info.isBucket()).isFalse();
    }

    GoogleCloudStorageItemInfo nonExistentItemInfo = allInfo.get(allInfo.size() - 2);
    assertThat(nonExistentItemInfo.exists()).isFalse();

    GoogleCloudStorageItemInfo bucketInfo = allInfo.get(allInfo.size() - 1);
    assertThat(bucketInfo.exists()).isTrue();
    assertThat(bucketInfo.isBucket()).isTrue();
  }

  // TODO(user): Re-enable once a new method of inducing errors is devised.
  @Test @Ignore
  public void testGetMultipleItemInfoWithSomeInvalid() throws IOException {
    String bucketName = getSharedBucketName();

    List<StorageResourceId> resourceIdList = new ArrayList<>();
    StorageResourceId newObject =
        new StorageResourceId(bucketName, "testGetMultipleItemInfoWithSomeInvalid_Object");
    resourceIdList.add(newObject);
    rawStorage.createEmptyObject(newObject);

    StorageResourceId invalidObject =
        new StorageResourceId(bucketName, "testGetMultipleItemInfoWithSomeInvalid_InvalidObject\n");
    resourceIdList.add(invalidObject);

    IOException e = assertThrows(IOException.class, () -> rawStorage.getItemInfos(resourceIdList));
    assertThat(e).hasMessageThat().isEqualTo("Error getting StorageObject");
  }

  // TODO(user): Re-enable once a new method of inducing errors is devised.
  @Test @Ignore
  public void testOneInvalidGetItemInfo() throws IOException {
    String bucketName = getSharedBucketName();

    IOException e =
        assertThrows(
            IOException.class,
            () ->
                rawStorage.getItemInfo(
                    new StorageResourceId(
                        bucketName, "testOneInvalidGetItemInfo_InvalidObject\n")));
    assertThat(e).hasMessageThat().isEqualTo("Error accessing");
  }

  @Test
  public void testSingleObjectDelete() throws IOException {
    String bucketName = getSharedBucketName();

    StorageResourceId resource = new StorageResourceId(bucketName, "testSingleObjectDelete_Object");
    rawStorage.createEmptyObject(resource);

    GoogleCloudStorageItemInfo info = rawStorage.getItemInfo(resource);
    assertThat(info.exists()).isTrue();

    rawStorage.deleteObjects(ImmutableList.of(resource));

    GoogleCloudStorageItemInfo deletedInfo = rawStorage.getItemInfo(resource);
    assertThat(deletedInfo.exists()).isFalse();
  }

  @Test
  public void testMultipleObjectDelete() throws IOException {
    String bucketName = getSharedBucketName();

    StorageResourceId resource =
        new StorageResourceId(bucketName, "testMultipleObjectDelete_Object1");
    rawStorage.createEmptyObject(resource);

    StorageResourceId secondResource =
        new StorageResourceId(bucketName, "testMultipleObjectDelete_Object2");
    rawStorage.createEmptyObject(secondResource);

    assertThat(rawStorage.getItemInfo(resource).exists()).isTrue();
    assertThat(rawStorage.getItemInfo(secondResource).exists()).isTrue();

    rawStorage.deleteObjects(ImmutableList.of(resource, secondResource));

    assertThat(rawStorage.getItemInfo(resource).exists()).isFalse();
    assertThat(rawStorage.getItemInfo(secondResource).exists()).isFalse();
  }

  // TODO(user): Re-enable once a new method of inducing errors is devised.
  @Test @Ignore
  public void testSomeInvalidObjectsDelete() throws IOException {
    String bucketName = getSharedBucketName();

    StorageResourceId resource =
        new StorageResourceId(bucketName, "testSomeInvalidObjectsDelete_Object");
    rawStorage.createEmptyObject(resource);

    // Don't actually create a GCS object for this resource.
    StorageResourceId secondResource =
        new StorageResourceId(bucketName, "testSomeInvalidObjectsDelete_IDontExist");
    StorageResourceId invalidName =
        new StorageResourceId(bucketName, "testSomeInvalidObjectsDelete_InvalidObject\n");

    assertThat(rawStorage.getItemInfo(resource).exists()).isTrue();
    assertThat(rawStorage.getItemInfo(secondResource).exists()).isFalse();

    IOException e =
        assertThrows(
            IOException.class,
            () ->
                rawStorage.deleteObjects(ImmutableList.of(resource, secondResource, invalidName)));
    assertThat(e).hasMessageThat().isEqualTo("Error deleting");
  }

  @Test
  public void testDeleteNonExistingObject() throws IOException {
    String bucketName = getSharedBucketName();

    StorageResourceId resource =
        new StorageResourceId(bucketName, "testDeleteNonExistingObject_IDontExist");

    rawStorage.deleteObjects(ImmutableList.of(resource));
  }

  @Test
  public void testDeleteNonExistingBucket() throws IOException {
    // Composite exception thrown, not a FileNotFoundException.
    String bucketName = getUniqueBucketName("delete_ne_bucket");

    assertThrows(IOException.class, () -> rawStorage.deleteBuckets(ImmutableList.of(bucketName)));
  }

  @Test
  public void testSingleDeleteBucket() throws IOException {
    String bucketName = createUniqueBucket("delete-single");

    rawStorage.deleteBuckets(ImmutableList.of(bucketName));

    GoogleCloudStorageItemInfo info = rawStorage.getItemInfo(new StorageResourceId(bucketName));
    assertThat(info.exists()).isFalse();

    // Create the bucket again to assure that the previous one was deleted...
    rawStorage.create(bucketName);
  }

  @Test
  public void testMultipleDeleteBucket() throws IOException {
    StorageResourceId bucket1 = new StorageResourceId(createUniqueBucket("delete-multi-1"));
    StorageResourceId bucket2 = new StorageResourceId(createUniqueBucket("delete-multi-2"));
    rawStorage
        .getItemInfos(ImmutableList.of(bucket1, bucket2))
        .forEach(i -> assertWithMessage("Expected to exist:%n%s", i).that(i.exists()).isTrue());

    rawStorage.deleteBuckets(ImmutableList.of(bucket1.getBucketName(), bucket2.getBucketName()));

    rawStorage
        .getItemInfos(ImmutableList.of(bucket1, bucket2))
        .forEach(
            i -> assertWithMessage("Expected to not exist:%n%s", i).that(i.exists()).isFalse());
  }

  @Test
  public void testSomeInvalidDeleteBucket() throws IOException {
    String bucketName1 = createUniqueBucket("delete-multi-valid-1");
    String bucketName2 = createUniqueBucket("delete-multi-valid-2");
    String invalidBucketName = "--" + getUniqueBucketName("delete-multi-invalid");

    assertThrows(
        IOException.class,
        () ->
            rawStorage.deleteBuckets(
                ImmutableList.of(bucketName1, bucketName2, invalidBucketName)));

    List<GoogleCloudStorageItemInfo> infoList =
        rawStorage.getItemInfos(
            ImmutableList.of(
                new StorageResourceId(bucketName1), new StorageResourceId(bucketName2)));

    for (GoogleCloudStorageItemInfo info : infoList) {
      assertThat(info.exists()).isFalse();
    }
  }

  @Test
  public void testListBucketInfo() throws IOException {
    String bucketName = getSharedBucketName();

    // This has potential to become flaky...
    List<GoogleCloudStorageItemInfo> infoList = rawStorage.listBucketInfo();

    assertWithMessage("At least one bucket should exist").that(infoList).isNotEmpty();
    boolean bucketListed = false;
    for (GoogleCloudStorageItemInfo info : infoList) {
      assertThat(info.exists()).isTrue();
      assertThat(info.isBucket()).isTrue();
      assertThat(info.isRoot()).isFalse();
      bucketListed |= info.getBucketName().equals(bucketName);
    }
    assertThat(bucketListed).isTrue();
  }

  @Test
  public void testListBucketNames() throws IOException {
    String bucketName = getSharedBucketName();

    // This has potential to become flaky...
    List<String> bucketNames = rawStorage.listBucketNames();

    assertWithMessage("Bucket names should not be empty").that(bucketNames).isNotEmpty();
    assertThat(bucketNames).contains(bucketName);
  }

  @Test
  public void testListObjectNamesLimited() throws IOException {
    String bucketName = getSharedBucketName();

    String[] names = {"a", "b", "c", "d"};
    for (String name : names) {
      StorageResourceId id =
          new StorageResourceId(bucketName, "testListObjectNamesLimited_" + name);
      rawStorage.createEmptyObject(id);
    }

    List<String> gcsNames =
        rawStorage.listObjectNames(bucketName, "testListObjectNamesLimited_", "/", 2);

    assertThat(gcsNames).hasSize(2);
  }

  @Test
  public void testListObjectInfoLimited() throws IOException {
    String bucketName = getSharedBucketName();

    String[] names = {"x", "y", "z"};
    for (String name : names) {
      StorageResourceId id = new StorageResourceId(bucketName, "testListObjectInfoLimited_" + name);
      rawStorage.createEmptyObject(id);
    }

    List<GoogleCloudStorageItemInfo> info =
        rawStorage.listObjectInfo(bucketName, "testListObjectInfoLimited_", "/", 2);

    assertThat(info).hasSize(2);
  }

  @Test
  public void testListObjectInfoWithDirectoryRepair() throws IOException {
    String bucketName = getSharedBucketName();

    StorageResourceId d1 =
        new StorageResourceId(bucketName, "testListObjectInfoWithDirectoryRepair_d1/");
    rawStorage.createEmptyObject(d1);

    StorageResourceId o1 =
        new StorageResourceId(bucketName, "testListObjectInfoWithDirectoryRepair_d1/o1");
    rawStorage.createEmptyObject(o1);

    // No empty d2/ prefix:
    StorageResourceId d3 =
        new StorageResourceId(bucketName, "testListObjectInfoWithDirectoryRepair_d2/d3/");
    rawStorage.createEmptyObject(d3);

    StorageResourceId o2 =
        new StorageResourceId(bucketName, "testListObjectInfoWithDirectoryRepair_d2/d3/o2");
    rawStorage.createEmptyObject(o2);

    GoogleCloudStorageItemInfo itemInfo =
        rawStorage.getItemInfo(
            new StorageResourceId(bucketName, "testListObjectInfoWithDirectoryRepair_d2/"));
    assertThat(itemInfo.exists()).isFalse();

    List<GoogleCloudStorageItemInfo> rootInfo =
        rawStorage.listObjectInfo(
            bucketName, "testListObjectInfoWithDirectoryRepair_", "/", MAX_RESULTS_UNLIMITED);

    assertWithMessage("Infos not expected to be empty").that(rootInfo).hasSize(2);

    GoogleCloudStorageItemInfo d2Info =
        rawStorage.getItemInfo(
            new StorageResourceId(bucketName, "testListObjectInfoWithDirectoryRepair_d2/"));
    assertThat(d2Info.exists())
        .isEqualTo(rawStorage instanceof PerformanceCachingGoogleCloudStorage);

    List<GoogleCloudStorageItemInfo> d2ItemInfo =
        rawStorage.listObjectInfo(
            bucketName, "testListObjectInfoWithDirectoryRepair_d2/d3/", "/", MAX_RESULTS_UNLIMITED);
    assertWithMessage("D2 item info not expected to be empty").that(d2ItemInfo.isEmpty()).isFalse();

    // Testing GCS treating object names as opaque blobs
    List<GoogleCloudStorageItemInfo> blobNamesInfo =
        rawStorage.listObjectInfo(
            bucketName, "testListObjectInfoWithDirectoryRepair_", null, MAX_RESULTS_UNLIMITED);
    assertWithMessage("blobNamesInfo not expected to be empty")
        .that(blobNamesInfo.isEmpty())
        .isFalse();
  }

  @Test
  public void testCopySingleItem() throws IOException {
    String bucketName = getSharedBucketName();

    StorageResourceId objectToCreate =
        new StorageResourceId(bucketName, "testCopySingleItem_SourceObject");
    byte[] objectBytes = writeObject(rawStorage, objectToCreate, /* objectSize= */ 4096);

    StorageResourceId copiedResourceId =
        new StorageResourceId(bucketName, "testCopySingleItem_DestinationObject");
    rawStorage.copy(
        bucketName, ImmutableList.of(objectToCreate.getObjectName()),
        bucketName, ImmutableList.of(copiedResourceId.getObjectName()));

    assertObjectContent(rawStorage, copiedResourceId, objectBytes);
  }

  @Test
  public void testCopyToDifferentBucket() throws IOException {
    String sourceBucketName = getSharedBucketName();
    String destinationBucketName = createUniqueBucket("copy-destination");

    StorageResourceId objectToCreate =
        new StorageResourceId(sourceBucketName, "testCopyToDifferentBucket_SourceObject");
    byte[] objectBytes = writeObject(rawStorage, objectToCreate, /* objectSize= */ 4096);

    StorageResourceId copiedResourceId =
        new StorageResourceId(destinationBucketName, "testCopyToDifferentBucket_DestinationObject");
    rawStorage.copy(
        sourceBucketName, ImmutableList.of(objectToCreate.getObjectName()),
        destinationBucketName, ImmutableList.of(copiedResourceId.getObjectName()));

    assertObjectContent(rawStorage, copiedResourceId, objectBytes);
  }

  @Test
  public void testCopySingleItemOverExistingItem() throws IOException {
    String bucketName = getSharedBucketName();

    StorageResourceId objectToCopy =
        new StorageResourceId(bucketName, "testCopySingleItemOverExistingItem_Object1");
    byte[] objectBytes = writeObject(rawStorage, objectToCopy, /* objectSize= */ 4096);
    assertObjectContent(rawStorage, objectToCopy, objectBytes);

    StorageResourceId secondObject =
        new StorageResourceId(bucketName, "testCopySingleItemOverExistingItem_Object2");
    byte[] secondObjectBytes = writeObject(rawStorage, secondObject, /* objectSize= */ 2046);
    assertObjectContent(rawStorage, secondObject, secondObjectBytes);

    rawStorage.copy(
        bucketName, ImmutableList.of(objectToCopy.getObjectName()),
        bucketName, ImmutableList.of(secondObject.getObjectName()));

    // Second object should now have the bytes of the first.
    assertObjectContent(rawStorage, secondObject, objectBytes);
  }

  @Test
  public void testCopySingleItemOverItself() throws IOException {
    String bucketName = getSharedBucketName();

    StorageResourceId objectToCopy =
        new StorageResourceId(bucketName, "testCopySingleItemOverItself_Object");
    writeObject(rawStorage, objectToCopy, /* objectSize= */ 1024);

    IllegalArgumentException e =
        assertThrows(
            IllegalArgumentException.class,
            () ->
                rawStorage.copy(
                    bucketName, ImmutableList.of(objectToCopy.getObjectName()),
                    bucketName, ImmutableList.of(objectToCopy.getObjectName())));

    assertThat(e).hasMessageThat().startsWith("Copy destination must be different");
  }

  static class CopyObjectData {
    public final StorageResourceId sourceResourceId;
    public final StorageResourceId destinationResourceId;
    public final byte[] objectBytes;

    CopyObjectData(
        StorageResourceId sourceResourceId,
        StorageResourceId destinationResourceId,
        byte[] objectBytes) {
      this.sourceResourceId = sourceResourceId;
      this.destinationResourceId = destinationResourceId;
      this.objectBytes = objectBytes;
    }
  }

  @Test
  public void testCopyMultipleItems() throws IOException {
    String bucketName = getSharedBucketName();

    final int copyObjectCount = 3;

    List<CopyObjectData> objectsToCopy = new ArrayList<>();
    for (int i = 0; i < copyObjectCount; i++) {
      String sourceObjectName = "testCopyMultipleItems_SourceObject" + i;
      String destinationObjectName = "testCopyMultipleItems_DestinationObject" + i;

      StorageResourceId sourceId = new StorageResourceId(bucketName, sourceObjectName);
      byte[] objectBytes = writeObject(rawStorage, sourceId, 1024 * i);

      StorageResourceId destinationId = new StorageResourceId(bucketName, destinationObjectName);
      objectsToCopy.add(new CopyObjectData(sourceId, destinationId, objectBytes));
    }

    List<String> sourceObjects =
        Lists.transform(
            objectsToCopy, copyObjectData -> copyObjectData.sourceResourceId.getObjectName());

    List<String> destinationObjects =
        Lists.transform(
            objectsToCopy, copyObjectData -> copyObjectData.destinationResourceId.getObjectName());

    rawStorage.copy(bucketName, sourceObjects, bucketName, destinationObjects);

    for (CopyObjectData copyObjectData : objectsToCopy) {
      assertObjectContent(rawStorage, copyObjectData.sourceResourceId, copyObjectData.objectBytes);
      assertObjectContent(
          rawStorage, copyObjectData.destinationResourceId, copyObjectData.objectBytes);
    }
  }

  @Test
  public void testCopyNonExistentItem() throws IOException {
    String bucketName = getSharedBucketName();
    String notExistentName = "testCopyNonExistentItem_IDontExist";

    assertThrows(
        FileNotFoundException.class,
        () ->
            rawStorage.copy(
                bucketName, ImmutableList.of(notExistentName),
                bucketName, ImmutableList.of("testCopyNonExistentItem_DestinationObject")));
  }

  @Test
  public void testCopyMultipleItemsToSingleDestination() throws IOException {
    String bucketName = getSharedBucketName();

    IllegalArgumentException e =
        assertThrows(
            IllegalArgumentException.class,
            () ->
                rawStorage.copy(
                    bucketName,
                    ImmutableList.of(
                        "testCopyMultipleItemsToSingleDestination_SourceObject1",
                        "testCopyMultipleItemsToSingleDestination_SourceObject2"),
                    bucketName,
                    ImmutableList.of(
                        "testCopyMultipleItemsToSingleDestination_DestinationObject")));
    assertThat(e).hasMessageThat().startsWith("Must supply same number of elements");
  }

  @Test
  public void testOpen() throws IOException {
    String bucketName = getSharedBucketName();

    StorageResourceId objectToCreate = new StorageResourceId(bucketName, "testOpen_Object");
    byte[] objectBytes = writeObject(rawStorage, objectToCreate, /* objectSize= */ 100);

    assertObjectContent(rawStorage, objectToCreate, objectBytes);
  }

  @Test
  public void testOpenNonExistentItem() throws IOException {
    String bucketName = getSharedBucketName();

    assertThrows(
        FileNotFoundException.class,
        () -> rawStorage.open(new StorageResourceId(bucketName, "testOpenNonExistentItem_Object")));
  }

  @Test
  public void testOpenEmptyObject() throws IOException {
    String bucketName = getSharedBucketName();

    StorageResourceId resourceId = new StorageResourceId(bucketName, "testOpenEmptyObject_Object");
    rawStorage.createEmptyObject(resourceId);

    assertObjectContent(rawStorage, resourceId, new byte[0]);
  }

  @Test
  public void testOpenLargeObject() throws IOException {
    String bucketName = getSharedBucketName();
    StorageResourceId resourceId = new StorageResourceId(bucketName, "testOpenLargeObject_Object");

    int partitionsCount = 50;
    byte[] partition =
        writeObject(rawStorage, resourceId, /* partitionSize= */ 10 * 1024 * 1024, partitionsCount);

    assertObjectContent(rawStorage, resourceId, partition, partitionsCount);
  }

  @Test
  public void testPlusInObjectNames() throws IOException {
    String bucketName = getSharedBucketName();

    StorageResourceId resourceId =
        new StorageResourceId(bucketName, "testPlusInObjectNames_An+Object");
    rawStorage.createEmptyObject(resourceId);

    assertObjectContent(rawStorage, resourceId, new byte[0]);
  }

  @Test
  public void testObjectPosition() throws IOException {
    final int totalBytes = 1200;
    String bucketName = getSharedBucketName();

    StorageResourceId resourceId = new StorageResourceId(bucketName, "testObjectPosition_Object");
    byte[] data = writeObject(rawStorage, resourceId, /* objectSize= */ totalBytes);

    byte[] readBackingArray = new byte[totalBytes];
    ByteBuffer readBuffer = ByteBuffer.wrap(readBackingArray);
    try (SeekableByteChannel readChannel = rawStorage.open(resourceId)) {
      assertWithMessage("Expected new file to open at position 0")
          .that(readChannel.position())
          .isEqualTo(0);
      assertWithMessage("Unexpected readChannel.size()")
          .that(readChannel.size())
          .isEqualTo(totalBytes);

      readBuffer.limit(4);
      int bytesRead = readChannel.read(readBuffer);
      assertWithMessage("Unexpected number of bytes read").that(bytesRead).isEqualTo(4);
      assertWithMessage("Unexpected position after read()")
          .that(readChannel.position())
          .isEqualTo(4);
      assertWithMessage("Unexpected readChannel.size()")
          .that(readChannel.size())
          .isEqualTo(totalBytes);

      readChannel.position(4);
      assertWithMessage("Unexpected position after no-op")
          .that(readChannel.position())
          .isEqualTo(4);

      readChannel.position(6);
      assertWithMessage("Unexpected position after explicit position(6)")
          .that(readChannel.position())
          .isEqualTo(6);

      readChannel.position(data.length - 1);
      assertWithMessage("Unexpected position after seek to EOF - 1")
          .that(readChannel.position())
          .isEqualTo(data.length - 1);
      readBuffer.clear();
      bytesRead = readChannel.read(readBuffer);
      assertWithMessage("Expected to read 1 byte").that(bytesRead).isEqualTo(1);
      assertWithMessage("Unexpected data read for last byte")
          .that(readBackingArray[0])
          .isEqualTo(data[data.length - 1]);

      bytesRead = readChannel.read(readBuffer);
      assertWithMessage("Expected to read -1 bytes for EOF marker").that(bytesRead).isEqualTo(-1);

      readChannel.position(0);
      assertWithMessage("Unexpected position after reset to 0")
          .that(readChannel.position())
          .isEqualTo(0);

      assertThrows(EOFException.class, () -> readChannel.position(-1));
      assertThrows(EOFException.class, () -> readChannel.position(totalBytes));
    }
  }

  @Test
  public void testReadPartialObjects() throws IOException {
    final int segmentSize = 553;
    final int segmentCount = 5;

    String bucketName = getSharedBucketName();

    StorageResourceId resourceId =
        new StorageResourceId(bucketName, "testReadPartialObjects_Object");
    byte[] data = writeObject(rawStorage, resourceId, /* objectSize= */ segmentCount * segmentSize);

    byte[][] readSegments = new byte[segmentCount][segmentSize];
    try (SeekableByteChannel readChannel = rawStorage.open(resourceId)) {
      for (int i = 0; i < segmentCount; i++) {
        ByteBuffer segmentBuffer = ByteBuffer.wrap(readSegments[i]);
        int bytesRead = readChannel.read(segmentBuffer);
        assertThat(bytesRead).isEqualTo(segmentSize);
        byte[] expectedSegment =
            Arrays.copyOfRange(
                data,
                i * segmentSize, /* from index */
                (i * segmentSize) + segmentSize /* to index */);
        assertWithMessage("Unexpected segment data read.")
            .that(readSegments[i])
            .isEqualTo(expectedSegment);
      }
    }
  }

  @Test
  public void testSpecialResourceIds() throws IOException {
    assertWithMessage("Unexpected ROOT item info returned")
        .that(rawStorage.getItemInfo(StorageResourceId.ROOT))
        .isEqualTo(GoogleCloudStorageItemInfo.ROOT_INFO);

    assertThrows(
        IllegalArgumentException.class, () -> StringPaths.fromComponents(null, "objectName"));
  }

  @Test
  public void testChannelClosedException() throws IOException {
    final int totalBytes = 1200;
    String bucketName = getSharedBucketName();

    StorageResourceId resourceId =
        new StorageResourceId(bucketName, "testChannelClosedException_Object");
    writeObject(rawStorage, resourceId, /* objectSize= */ totalBytes);

    byte[] readArray = new byte[totalBytes];
    SeekableByteChannel readableByteChannel = rawStorage.open(resourceId);
    ByteBuffer readBuffer = ByteBuffer.wrap(readArray);
    readBuffer.limit(5);
    readableByteChannel.read(readBuffer);
    assertThat(readableByteChannel.position()).isEqualTo(readBuffer.position());

    readableByteChannel.close();
    readBuffer.clear();

    assertThrows(ClosedChannelException.class, () -> readableByteChannel.read(readBuffer));
  }

  @Test @Ignore("Not implemented")
  public void testOperationsAfterCloseFail() {}

  @Test
  public void testMetadataIsWrittenWhenCreatingObjects() throws IOException {
    String bucketName = getSharedBucketName();

    byte[] bytesToWrite = new byte[100];
    GoogleCloudStorageTestHelper.fillBytes(bytesToWrite);

    Map<String, byte[]> metadata =
        ImmutableMap.of(
            "key1", "value1".getBytes(StandardCharsets.UTF_8),
            "key2", "value2".getBytes(StandardCharsets.UTF_8));

    // Verify the bucket exist by creating an object
    StorageResourceId objectToCreate =
        new StorageResourceId(bucketName, "testUpdateItemInfoUpdatesMetadata_Object");
    try (WritableByteChannel channel =
        rawStorage.create(objectToCreate, new CreateObjectOptions(false, metadata))) {
      channel.write(ByteBuffer.wrap(bytesToWrite));
    }

    // Verify metadata was set on create.
    GoogleCloudStorageItemInfo itemInfo = rawStorage.getItemInfo(objectToCreate);
    assertMapsEqual(metadata, itemInfo.getMetadata(), BYTE_ARRAY_EQUIVALENCE);
  }

  @Test
  public void testMetadataIsWrittenWhenCreatingEmptyObjects() throws IOException {
    String bucketName = getSharedBucketName();

    Map<String, byte[]> metadata =
        ImmutableMap.of(
            "key1", "value1".getBytes(StandardCharsets.UTF_8),
            "key2", "value2".getBytes(StandardCharsets.UTF_8));

    // Verify the bucket exist by creating an object
    StorageResourceId objectToCreate =
        new StorageResourceId(bucketName, "testMetadataIsWrittenWhenCreatingEmptyObjects_Object");
    rawStorage.createEmptyObject(objectToCreate, new CreateObjectOptions(false, metadata));

    // Verify we get metadata from getItemInfo
    GoogleCloudStorageItemInfo itemInfo = rawStorage.getItemInfo(objectToCreate);
    assertMapsEqual(metadata, itemInfo.getMetadata(), BYTE_ARRAY_EQUIVALENCE);
  }

  @Test
  public void testUpdateItemInfoUpdatesMetadata() throws IOException {
    String bucketName = getSharedBucketName();

    Map<String, byte[]> metadata =
        ImmutableMap.of(
            "key1", "value1".getBytes(StandardCharsets.UTF_8),
            "key2", "value2".getBytes(StandardCharsets.UTF_8));

    StorageResourceId objectToCreate =
        new StorageResourceId(bucketName, "testUpdateItemInfoUpdatesMetadata_Object");
    writeObject(rawStorage, objectToCreate, /* objectSize= */ 100);

    GoogleCloudStorageItemInfo itemInfo = rawStorage.getItemInfo(objectToCreate);
    assertWithMessage("initial metadata should be empty").that(itemInfo.getMetadata()).isEmpty();

    // Verify we can update metadata:
    List<GoogleCloudStorageItemInfo> results =
        rawStorage.updateItems(ImmutableList.of(new UpdatableItemInfo(objectToCreate, metadata)));

    assertThat(results).hasSize(1);
    assertMapsEqual(metadata, results.get(0).getMetadata(), BYTE_ARRAY_EQUIVALENCE);

    // Verify we get metadata from getItemInfo
    itemInfo = rawStorage.getItemInfo(objectToCreate);
    assertMapsEqual(metadata, itemInfo.getMetadata(), BYTE_ARRAY_EQUIVALENCE);

    // Delete key1 from metadata:
    Map<String, byte[]> deletionMap = new HashMap<>();
    deletionMap.put("key1", null);
    rawStorage.updateItems(ImmutableList.of(new UpdatableItemInfo(objectToCreate, deletionMap)));

    itemInfo = rawStorage.getItemInfo(objectToCreate);
    // Ensure that only key2:value2 still exists:
    assertMapsEqual(
        ImmutableMap.of("key2", "value2".getBytes(StandardCharsets.UTF_8)),
        itemInfo.getMetadata(),
        BYTE_ARRAY_EQUIVALENCE);
  }

  @Test
  public void testGetBeforeAndAfterCreateObject() throws IOException {
<<<<<<< HEAD
    String bucketName = getSharedBucketName();

    // Verify the bucket exist by creating an object
    StorageResourceId objectToCreate =
        new StorageResourceId(bucketName, "testGetCreateGetObject_Object");
    GoogleCloudStorageItemInfo itemInfo = rawStorage.getItemInfo(objectToCreate);
    assertThat(itemInfo.exists()).isFalse();

    byte[] objectBytes = writeObject(rawStorage, objectToCreate, /* objectSize= */ 512);
    assertObjectContent(rawStorage, objectToCreate, objectBytes);

    itemInfo = rawStorage.getItemInfo(objectToCreate);
=======
    StorageResourceId resourceId =
        new StorageResourceId(getSharedBucketName(), "testGetBeforeAndAfterCreateObject_Object");

    assertThat(rawStorage.getItemInfo(resourceId).exists()).isFalse();

    byte[] objectContent = writeObject(rawStorage, resourceId, /* objectSize= */ 512);
    assertObjectContent(rawStorage, resourceId, objectContent);

    GoogleCloudStorageItemInfo itemInfo = rawStorage.getItemInfo(resourceId);
>>>>>>> f4ec531a
    assertThat(itemInfo.exists()).isTrue();
    assertThat(itemInfo.getSize()).isEqualTo(512);
  }

  @Test
  public void testGetMultipleBeforeAndAfterCreateObject() throws IOException {
    String bucketName = getSharedBucketName();

<<<<<<< HEAD
    List<StorageResourceId> objectsCreated = new ArrayList<>();

    for (int i = 0; i < 3; i++) {
      StorageResourceId objectToCreate =
          new StorageResourceId(bucketName, "testGetMultipleBNACreate_Object" + i);
      objectsCreated.add(objectToCreate);
    }

    List<GoogleCloudStorageItemInfo> allInfo = rawStorage.getItemInfos(objectsCreated);
    for (GoogleCloudStorageItemInfo itemInfo : allInfo) {
      assertThat(itemInfo.exists()).isFalse();
    }

    for (StorageResourceId objectToCreate : objectsCreated) {
      rawStorage.createEmptyObject(objectToCreate);
    }

    allInfo = rawStorage.getItemInfos(objectsCreated);
    for (int i = 0; i < objectsCreated.size(); i++) {
      StorageResourceId resourceId = objectsCreated.get(i);
      GoogleCloudStorageItemInfo info = allInfo.get(i);

      assertThat(info.getResourceId()).isEqualTo(resourceId);
      assertThat(info.getSize()).isEqualTo(0);
      assertWithMessage("Item should exist").that(info.exists()).isTrue();
      assertThat(info.getCreationTime()).isNotEqualTo(0);
      assertThat(info.isBucket()).isFalse();
=======
    List<StorageResourceId> resourceIds =
        ImmutableList.of(
            new StorageResourceId(bucketName, "testGetMultipleBeforeAndAfterCreateObject_Object1"),
            new StorageResourceId(bucketName, "testGetMultipleBeforeAndAfterCreateObject_Object2"),
            new StorageResourceId(bucketName, "testGetMultipleBeforeAndAfterCreateObject_Object3"));

    for (GoogleCloudStorageItemInfo itemInfo : rawStorage.getItemInfos(resourceIds)) {
      assertThat(itemInfo.exists()).isFalse();
    }

    rawStorage.createEmptyObjects(resourceIds);

    List<GoogleCloudStorageItemInfo> itemInfos = rawStorage.getItemInfos(resourceIds);
    for (int i = 0; i < resourceIds.size(); i++) {
      StorageResourceId resourceId = resourceIds.get(i);
      GoogleCloudStorageItemInfo itemInfo = itemInfos.get(i);

      assertThat(itemInfo.getResourceId()).isEqualTo(resourceId);
      assertThat(itemInfo.getSize()).isEqualTo(0);
      assertThat(itemInfo.exists()).isTrue();
      assertThat(itemInfo.getCreationTime()).isNotEqualTo(0);
      assertThat(itemInfo.isBucket()).isFalse();
      assertThat(itemInfo.isDirectory()).isFalse();
>>>>>>> f4ec531a
    }
  }

  @Test
  public void testListObjectInfoBeforeAndAfterCreate() throws IOException {
    String bucketName = getSharedBucketName();
<<<<<<< HEAD
    String ObjectName = "testListObjectInfoLimitedBNACreate_";
    List<StorageResourceId> objectsToCreate = new ArrayList<>();

    String[] names = {"x", "y", "z"};
    for (String name : names) {
      StorageResourceId objectToCreate = new StorageResourceId(bucketName, ObjectName + name);
      objectsToCreate.add(objectToCreate);
    }

    List<GoogleCloudStorageItemInfo> info =
        rawStorage.listObjectInfo(bucketName, ObjectName, "/", 2);
    assertThat(info).hasSize(0);

    for (StorageResourceId objectToCreate : objectsToCreate) {
      rawStorage.createEmptyObject(objectToCreate);
    }
    info = rawStorage.listObjectInfo(bucketName, ObjectName, "/", 2);
    assertThat(info).hasSize(2);
=======
    String objectName = "testListObjectInfoBeforeAndAfterCreate_";

    List<StorageResourceId> resourceIds =
        ImmutableList.of(
            new StorageResourceId(bucketName, objectName + "x"),
            new StorageResourceId(bucketName, objectName + "y"),
            new StorageResourceId(bucketName, objectName + "z"));

    assertThat(rawStorage.listObjectInfo(bucketName, objectName, "/")).isEmpty();

    rawStorage.createEmptyObjects(resourceIds);

    assertThat(rawStorage.listObjectInfo(bucketName, objectName, "/")).hasSize(3);
>>>>>>> f4ec531a
  }

  @Test
  public void testlistObjectInfoPageBeforeAndAfterCreate() throws IOException {
    String bucketName = getSharedBucketName();
<<<<<<< HEAD

    StorageResourceId objectToCreate =
        new StorageResourceId(bucketName, "testListObjectInfoPageBNACreate_Object");

    ListPage<GoogleCloudStorageItemInfo> listedObjectsPage =
        rawStorage.listObjectInfoPage(
            bucketName, "testListObjectInfoPageBNACreate_Object", "/", "");

    assertThat(listedObjectsPage.getNextPageToken()).isNull();
    assertThat(listedObjectsPage.getItems()).hasSize(0);

    writeObject(rawStorage, objectToCreate, /* objectSize= */ 512);

    listedObjectsPage =
        rawStorage.listObjectInfoPage(
            bucketName, "testListObjectInfoPageBNACreate_Object", "/", "");

    assertThat(listedObjectsPage.getNextPageToken()).isNull();
    assertThat(listedObjectsPage.getItems()).hasSize(1);
    assertThat(listedObjectsPage.getItems().get(0).getObjectName())
        .isEqualTo(objectToCreate.getObjectName());
=======
    String objectName = "testlistObjectInfoPageBeforeAndAfterCreate_Object";

    StorageResourceId resourceId = new StorageResourceId(bucketName, objectName);

    ListPage<GoogleCloudStorageItemInfo> itemInfosPage =
        rawStorage.listObjectInfoPage(bucketName, objectName, "/", /* pageToken= */ null);

    assertThat(itemInfosPage.getNextPageToken()).isNull();
    assertThat(itemInfosPage.getItems()).isEmpty();

    writeObject(rawStorage, resourceId, /* objectSize= */ 512);

    itemInfosPage =
        rawStorage.listObjectInfoPage(bucketName, objectName, "/", /* pageToken= */ null);

    assertThat(itemInfosPage.getNextPageToken()).isNull();
    assertThat(itemInfosPage.getItems()).hasSize(1);
    assertThat(itemInfosPage.getItems().get(0).getResourceId()).isEqualTo(resourceId);
>>>>>>> f4ec531a
  }

  @Test
  public void testOverwriteExistingObject() throws IOException {
    String bucketName = getSharedBucketName();

<<<<<<< HEAD
    StorageResourceId objectToOverwrite =
        new StorageResourceId(bucketName, "testOverwriteExistingObject_Object");
    writeObject(rawStorage, objectToOverwrite, /* objectSize= */ 128);

    byte[] overwriteBytesToWrite =
        writeObject(rawStorage, objectToOverwrite, /* objectSize= */ 256);

    assertObjectContent(rawStorage, objectToOverwrite, overwriteBytesToWrite);
=======
    StorageResourceId resourceId =
        new StorageResourceId(bucketName, "testOverwriteExistingObject_Object");

    assertThat(rawStorage.getItemInfo(resourceId).exists()).isFalse();

    writeObject(rawStorage, resourceId, /* objectSize= */ 128);

    GoogleCloudStorageItemInfo createdItemInfo = rawStorage.getItemInfo(resourceId);
    assertThat(createdItemInfo.exists()).isTrue();
    assertThat(createdItemInfo.getSize()).isEqualTo(128);

    byte[] objectContent = writeObject(rawStorage, resourceId, /* objectSize= */ 256);

    GoogleCloudStorageItemInfo overwrittenItemInfo = rawStorage.getItemInfo(resourceId);
    assertThat(overwrittenItemInfo.exists()).isTrue();
    assertThat(overwrittenItemInfo.getSize()).isEqualTo(256);
    assertObjectContent(rawStorage, resourceId, objectContent);
>>>>>>> f4ec531a
  }

  @Test
  public void testMoveSingleItem() throws IOException {
    String bucketName = getSharedBucketName();

<<<<<<< HEAD
    StorageResourceId srcObjectToMove =
        new StorageResourceId(bucketName, "testMoveSingleItem_SourceObject");
    byte[] objectBytes = writeObject(rawStorage, srcObjectToMove, /* objectSize= */ 4096);

    StorageResourceId dstObjectToMove =
        new StorageResourceId(bucketName, "testMoveSingleItem_DestinationObject");
    rawStorage.copy(
        bucketName, ImmutableList.of(srcObjectToMove.getObjectName()),
        bucketName, ImmutableList.of(dstObjectToMove.getObjectName()));

    assertObjectContent(rawStorage, dstObjectToMove, objectBytes);

    GoogleCloudStorageItemInfo info = rawStorage.getItemInfo(srcObjectToMove);
    assertThat(info.exists()).isTrue();

    rawStorage.deleteObjects(ImmutableList.of(srcObjectToMove));

    GoogleCloudStorageItemInfo deletedInfo = rawStorage.getItemInfo(srcObjectToMove);
    assertThat(deletedInfo.exists()).isFalse();
=======
    StorageResourceId srcResourceId = new StorageResourceId(bucketName, "testMoveSingleItem_src");
    StorageResourceId dstResourceId = new StorageResourceId(bucketName, "testMoveSingleItem_dst");

    assertThat(rawStorage.getItemInfo(srcResourceId).exists()).isFalse();
    assertThat(rawStorage.getItemInfo(dstResourceId).exists()).isFalse();

    byte[] objectContent = writeObject(rawStorage, srcResourceId, /* objectSize= */ 4096);

    rawStorage.copy(
        bucketName, ImmutableList.of(srcResourceId.getObjectName()),
        bucketName, ImmutableList.of(dstResourceId.getObjectName()));

    assertThat(rawStorage.getItemInfo(srcResourceId).exists()).isTrue();
    assertThat(rawStorage.getItemInfo(dstResourceId).exists()).isTrue();
    assertObjectContent(rawStorage, dstResourceId, objectContent);

    rawStorage.deleteObjects(ImmutableList.of(srcResourceId));

    assertThat(rawStorage.getItemInfo(srcResourceId).exists()).isFalse();
    assertThat(rawStorage.getItemInfo(dstResourceId).exists()).isTrue();
>>>>>>> f4ec531a
  }

  @Test
  public void testCompose() throws Exception {
    String bucketName = getSharedBucketName();

    StorageResourceId destinationObject =
        new StorageResourceId(bucketName, "testCompose_DestinationObject");

    // Create source objects
    StorageResourceId sourceObject1 =
        new StorageResourceId(bucketName, "testCompose_SourceObject1");
    byte[] content1 = writeObject(rawStorage, sourceObject1, /* objectSize= */ 50);

    StorageResourceId sourceObject2 =
        new StorageResourceId(bucketName, "testCompose_SourceObject2");
    byte[] content2 = writeObject(rawStorage, sourceObject2, /* objectSize= */ 150);

    // Do the compose
    rawStorage.compose(
        bucketName,
        ImmutableList.of("testCompose_SourceObject1", "testCompose_SourceObject2"),
        destinationObject.getObjectName(),
        CreateFileOptions.DEFAULT_CONTENT_TYPE);

    assertObjectContent(rawStorage, destinationObject, Bytes.concat(content1, content2));
  }

  @Test
  public void testObjectVerificationAttributes() throws IOException {
    String bucketName = getSharedBucketName();

    StorageResourceId testObject =
        new StorageResourceId(bucketName, "testObjectValidationAttributes_Object");
    // Don't use hashes in object creation, just validate the round trip. This of course
    // could lead to flaky looking tests due to bit flip errors.
    byte[] objectBytes = writeObject(rawStorage, testObject, /* objectSize= */ 1024);
    GoogleCloudStorageItemInfo itemInfo = rawStorage.getItemInfo(testObject);

    HashCode originalMd5 = Hashing.md5().hashBytes(objectBytes);
    HashCode originalCrc32c = Hashing.crc32c().hashBytes(objectBytes);
    // Note that HashCode#asBytes returns a little-endian encoded array while
    // GCS uses big-endian. We avoid that by grabbing the int value of the CRC32c
    // and running it through Ints.toByteArray which encodes using big-endian.
    byte[] bigEndianCrc32c = Ints.toByteArray(originalCrc32c.asInt());

    GoogleCloudStorageTestHelper.assertByteArrayEquals(
        originalMd5.asBytes(), itemInfo.getVerificationAttributes().getMd5hash());
    // These string versions are slightly easier to debug (used when trying to
    // replicate GCS crc32c values in InMemoryGoogleCloudStorage).
    String originalCrc32cString = Integer.toHexString(Ints.fromByteArray(bigEndianCrc32c));
    String newCrc32cString =
        Integer.toHexString(Ints.fromByteArray(itemInfo.getVerificationAttributes().getCrc32c()));
    assertThat(newCrc32cString).isEqualTo(originalCrc32cString);
    GoogleCloudStorageTestHelper.assertByteArrayEquals(
        bigEndianCrc32c, itemInfo.getVerificationAttributes().getCrc32c());

    VerificationAttributes expectedAttributes =
        new VerificationAttributes(originalMd5.asBytes(), bigEndianCrc32c);

    assertThat(itemInfo.getVerificationAttributes()).isEqualTo(expectedAttributes);
  }

  @Test
  public void googleCloudStorageItemInfo_equals() throws IOException {
    String bucketName = getSharedBucketName();

    StorageResourceId object1 = new StorageResourceId(bucketName, "testEquals_Object_1");
    StorageResourceId object2 = new StorageResourceId(bucketName, "testEquals_Object_2");

    writeObject(rawStorage, object1, /* objectSize= */ 1024);
    writeObject(rawStorage, object2, /* objectSize= */ 1024);

    GoogleCloudStorageItemInfo itemInfo1 = rawStorage.getItemInfo(object1);
    GoogleCloudStorageItemInfo itemInfo2 = rawStorage.getItemInfo(object2);

    assertThat(itemInfo1.equals(itemInfo1)).isTrue();
    assertThat(itemInfo1.equals(itemInfo2)).isFalse();
  }

  @Test
  public void googleCloudStorageItemInfo_toString() throws IOException {
    String bucketName = getSharedBucketName();

    StorageResourceId object1 = new StorageResourceId(bucketName, "testToString_Object_1");
    StorageResourceId object2 = new StorageResourceId(bucketName, "testToString_Object_2");

    writeObject(rawStorage, object1, /* objectSize= */ 1024);

    GoogleCloudStorageItemInfo itemInfo1 = rawStorage.getItemInfo(object1);
    GoogleCloudStorageItemInfo itemInfo2 = rawStorage.getItemInfo(object2);

    assertThat(itemInfo1.exists()).isTrue();
    assertThat(itemInfo1.toString()).contains("created on:");

    assertThat(itemInfo2.exists()).isFalse();
    assertThat(itemInfo2.toString()).contains("exists: no");
  }

  static <K, V> void assertMapsEqual(
      Map<K, V> expected, Map<K, V> result, Equivalence<V> valueEquivalence) {
    MapDifference<K, V> diff = Maps.difference(expected, result, valueEquivalence);
    if (!diff.areEqual()) {
      fail(
          String.format(
              "Maps differ. Entries differing: %s%nMissing entries: %s%nExtra entries: %s%n",
              diff.entriesDiffering(), diff.entriesOnlyOnLeft(), diff.entriesOnlyOnRight()));
    }
  }
}<|MERGE_RESOLUTION|>--- conflicted
+++ resolved
@@ -1249,20 +1249,6 @@
 
   @Test
   public void testGetBeforeAndAfterCreateObject() throws IOException {
-<<<<<<< HEAD
-    String bucketName = getSharedBucketName();
-
-    // Verify the bucket exist by creating an object
-    StorageResourceId objectToCreate =
-        new StorageResourceId(bucketName, "testGetCreateGetObject_Object");
-    GoogleCloudStorageItemInfo itemInfo = rawStorage.getItemInfo(objectToCreate);
-    assertThat(itemInfo.exists()).isFalse();
-
-    byte[] objectBytes = writeObject(rawStorage, objectToCreate, /* objectSize= */ 512);
-    assertObjectContent(rawStorage, objectToCreate, objectBytes);
-
-    itemInfo = rawStorage.getItemInfo(objectToCreate);
-=======
     StorageResourceId resourceId =
         new StorageResourceId(getSharedBucketName(), "testGetBeforeAndAfterCreateObject_Object");
 
@@ -1272,7 +1258,6 @@
     assertObjectContent(rawStorage, resourceId, objectContent);
 
     GoogleCloudStorageItemInfo itemInfo = rawStorage.getItemInfo(resourceId);
->>>>>>> f4ec531a
     assertThat(itemInfo.exists()).isTrue();
     assertThat(itemInfo.getSize()).isEqualTo(512);
   }
@@ -1281,35 +1266,6 @@
   public void testGetMultipleBeforeAndAfterCreateObject() throws IOException {
     String bucketName = getSharedBucketName();
 
-<<<<<<< HEAD
-    List<StorageResourceId> objectsCreated = new ArrayList<>();
-
-    for (int i = 0; i < 3; i++) {
-      StorageResourceId objectToCreate =
-          new StorageResourceId(bucketName, "testGetMultipleBNACreate_Object" + i);
-      objectsCreated.add(objectToCreate);
-    }
-
-    List<GoogleCloudStorageItemInfo> allInfo = rawStorage.getItemInfos(objectsCreated);
-    for (GoogleCloudStorageItemInfo itemInfo : allInfo) {
-      assertThat(itemInfo.exists()).isFalse();
-    }
-
-    for (StorageResourceId objectToCreate : objectsCreated) {
-      rawStorage.createEmptyObject(objectToCreate);
-    }
-
-    allInfo = rawStorage.getItemInfos(objectsCreated);
-    for (int i = 0; i < objectsCreated.size(); i++) {
-      StorageResourceId resourceId = objectsCreated.get(i);
-      GoogleCloudStorageItemInfo info = allInfo.get(i);
-
-      assertThat(info.getResourceId()).isEqualTo(resourceId);
-      assertThat(info.getSize()).isEqualTo(0);
-      assertWithMessage("Item should exist").that(info.exists()).isTrue();
-      assertThat(info.getCreationTime()).isNotEqualTo(0);
-      assertThat(info.isBucket()).isFalse();
-=======
     List<StorageResourceId> resourceIds =
         ImmutableList.of(
             new StorageResourceId(bucketName, "testGetMultipleBeforeAndAfterCreateObject_Object1"),
@@ -1333,33 +1289,12 @@
       assertThat(itemInfo.getCreationTime()).isNotEqualTo(0);
       assertThat(itemInfo.isBucket()).isFalse();
       assertThat(itemInfo.isDirectory()).isFalse();
->>>>>>> f4ec531a
     }
   }
 
   @Test
   public void testListObjectInfoBeforeAndAfterCreate() throws IOException {
     String bucketName = getSharedBucketName();
-<<<<<<< HEAD
-    String ObjectName = "testListObjectInfoLimitedBNACreate_";
-    List<StorageResourceId> objectsToCreate = new ArrayList<>();
-
-    String[] names = {"x", "y", "z"};
-    for (String name : names) {
-      StorageResourceId objectToCreate = new StorageResourceId(bucketName, ObjectName + name);
-      objectsToCreate.add(objectToCreate);
-    }
-
-    List<GoogleCloudStorageItemInfo> info =
-        rawStorage.listObjectInfo(bucketName, ObjectName, "/", 2);
-    assertThat(info).hasSize(0);
-
-    for (StorageResourceId objectToCreate : objectsToCreate) {
-      rawStorage.createEmptyObject(objectToCreate);
-    }
-    info = rawStorage.listObjectInfo(bucketName, ObjectName, "/", 2);
-    assertThat(info).hasSize(2);
-=======
     String objectName = "testListObjectInfoBeforeAndAfterCreate_";
 
     List<StorageResourceId> resourceIds =
@@ -1373,35 +1308,11 @@
     rawStorage.createEmptyObjects(resourceIds);
 
     assertThat(rawStorage.listObjectInfo(bucketName, objectName, "/")).hasSize(3);
->>>>>>> f4ec531a
   }
 
   @Test
   public void testlistObjectInfoPageBeforeAndAfterCreate() throws IOException {
     String bucketName = getSharedBucketName();
-<<<<<<< HEAD
-
-    StorageResourceId objectToCreate =
-        new StorageResourceId(bucketName, "testListObjectInfoPageBNACreate_Object");
-
-    ListPage<GoogleCloudStorageItemInfo> listedObjectsPage =
-        rawStorage.listObjectInfoPage(
-            bucketName, "testListObjectInfoPageBNACreate_Object", "/", "");
-
-    assertThat(listedObjectsPage.getNextPageToken()).isNull();
-    assertThat(listedObjectsPage.getItems()).hasSize(0);
-
-    writeObject(rawStorage, objectToCreate, /* objectSize= */ 512);
-
-    listedObjectsPage =
-        rawStorage.listObjectInfoPage(
-            bucketName, "testListObjectInfoPageBNACreate_Object", "/", "");
-
-    assertThat(listedObjectsPage.getNextPageToken()).isNull();
-    assertThat(listedObjectsPage.getItems()).hasSize(1);
-    assertThat(listedObjectsPage.getItems().get(0).getObjectName())
-        .isEqualTo(objectToCreate.getObjectName());
-=======
     String objectName = "testlistObjectInfoPageBeforeAndAfterCreate_Object";
 
     StorageResourceId resourceId = new StorageResourceId(bucketName, objectName);
@@ -1420,23 +1331,12 @@
     assertThat(itemInfosPage.getNextPageToken()).isNull();
     assertThat(itemInfosPage.getItems()).hasSize(1);
     assertThat(itemInfosPage.getItems().get(0).getResourceId()).isEqualTo(resourceId);
->>>>>>> f4ec531a
   }
 
   @Test
   public void testOverwriteExistingObject() throws IOException {
     String bucketName = getSharedBucketName();
 
-<<<<<<< HEAD
-    StorageResourceId objectToOverwrite =
-        new StorageResourceId(bucketName, "testOverwriteExistingObject_Object");
-    writeObject(rawStorage, objectToOverwrite, /* objectSize= */ 128);
-
-    byte[] overwriteBytesToWrite =
-        writeObject(rawStorage, objectToOverwrite, /* objectSize= */ 256);
-
-    assertObjectContent(rawStorage, objectToOverwrite, overwriteBytesToWrite);
-=======
     StorageResourceId resourceId =
         new StorageResourceId(bucketName, "testOverwriteExistingObject_Object");
 
@@ -1454,34 +1354,12 @@
     assertThat(overwrittenItemInfo.exists()).isTrue();
     assertThat(overwrittenItemInfo.getSize()).isEqualTo(256);
     assertObjectContent(rawStorage, resourceId, objectContent);
->>>>>>> f4ec531a
   }
 
   @Test
   public void testMoveSingleItem() throws IOException {
     String bucketName = getSharedBucketName();
 
-<<<<<<< HEAD
-    StorageResourceId srcObjectToMove =
-        new StorageResourceId(bucketName, "testMoveSingleItem_SourceObject");
-    byte[] objectBytes = writeObject(rawStorage, srcObjectToMove, /* objectSize= */ 4096);
-
-    StorageResourceId dstObjectToMove =
-        new StorageResourceId(bucketName, "testMoveSingleItem_DestinationObject");
-    rawStorage.copy(
-        bucketName, ImmutableList.of(srcObjectToMove.getObjectName()),
-        bucketName, ImmutableList.of(dstObjectToMove.getObjectName()));
-
-    assertObjectContent(rawStorage, dstObjectToMove, objectBytes);
-
-    GoogleCloudStorageItemInfo info = rawStorage.getItemInfo(srcObjectToMove);
-    assertThat(info.exists()).isTrue();
-
-    rawStorage.deleteObjects(ImmutableList.of(srcObjectToMove));
-
-    GoogleCloudStorageItemInfo deletedInfo = rawStorage.getItemInfo(srcObjectToMove);
-    assertThat(deletedInfo.exists()).isFalse();
-=======
     StorageResourceId srcResourceId = new StorageResourceId(bucketName, "testMoveSingleItem_src");
     StorageResourceId dstResourceId = new StorageResourceId(bucketName, "testMoveSingleItem_dst");
 
@@ -1502,7 +1380,6 @@
 
     assertThat(rawStorage.getItemInfo(srcResourceId).exists()).isFalse();
     assertThat(rawStorage.getItemInfo(dstResourceId).exists()).isTrue();
->>>>>>> f4ec531a
   }
 
   @Test
