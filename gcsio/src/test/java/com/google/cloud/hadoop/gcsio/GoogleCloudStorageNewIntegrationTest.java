/*
 * Copyright 2019 Google LLC. All Rights Reserved.
 *
 * Licensed under the Apache License, Version 2.0 (the "License");
 * you may not use this file except in compliance with the License.
 * You may obtain a copy of the License at
 *
 *    http://www.apache.org/licenses/LICENSE-2.0
 *
 * Unless required by applicable law or agreed to in writing, software
 * distributed under the License is distributed on an "AS IS" BASIS,
 * WITHOUT WARRANTIES OR CONDITIONS OF ANY KIND, either express or implied.
 * See the License for the specific language governing permissions and
 * limitations under the License.
 */

package com.google.cloud.hadoop.gcsio;

import static com.google.cloud.hadoop.gcsio.GoogleCloudStorage.PATH_DELIMITER;
import static com.google.cloud.hadoop.gcsio.TrackingHttpRequestInitializer.batchRequestString;
import static com.google.cloud.hadoop.gcsio.TrackingHttpRequestInitializer.composeRequestString;
import static com.google.cloud.hadoop.gcsio.TrackingHttpRequestInitializer.copyRequestString;
import static com.google.cloud.hadoop.gcsio.TrackingHttpRequestInitializer.deleteRequestString;
import static com.google.cloud.hadoop.gcsio.TrackingHttpRequestInitializer.getBucketRequestString;
import static com.google.cloud.hadoop.gcsio.TrackingHttpRequestInitializer.getMediaRequestString;
import static com.google.cloud.hadoop.gcsio.TrackingHttpRequestInitializer.getRequestString;
import static com.google.cloud.hadoop.gcsio.TrackingHttpRequestInitializer.listRequestString;
import static com.google.cloud.hadoop.gcsio.TrackingHttpRequestInitializer.postRequestString;
import static com.google.cloud.hadoop.gcsio.TrackingHttpRequestInitializer.resumableUploadChunkRequestString;
import static com.google.cloud.hadoop.gcsio.TrackingHttpRequestInitializer.resumableUploadRequestString;
import static com.google.common.base.Preconditions.checkNotNull;
import static com.google.common.truth.Truth.assertThat;
import static java.nio.charset.StandardCharsets.UTF_8;
import static java.util.stream.Collectors.toList;
import static org.junit.Assert.assertThrows;

import com.google.api.client.auth.oauth2.Credential;
import com.google.cloud.hadoop.gcsio.integration.GoogleCloudStorageTestHelper;
import com.google.cloud.hadoop.gcsio.testing.TestConfiguration;
import com.google.cloud.hadoop.util.RetryHttpInitializer;
import com.google.common.collect.ImmutableList;
import com.google.common.collect.ImmutableMap;
import java.io.IOException;
import java.io.OutputStream;
import java.nio.ByteBuffer;
import java.nio.channels.Channels;
import java.nio.channels.SeekableByteChannel;
import java.util.Arrays;
import java.util.List;
import java.util.Map;
import java.util.UUID;
import java.util.zip.GZIPOutputStream;
import org.junit.AfterClass;
import org.junit.BeforeClass;
import org.junit.Rule;
import org.junit.Test;
import org.junit.rules.TestName;
import org.junit.runner.RunWith;
import org.junit.runners.JUnit4;

/** Integration tests for GoogleCloudStorageFileSystem class. */
@RunWith(JUnit4.class)
public class GoogleCloudStorageNewIntegrationTest {

  private static final CreateObjectOptions GZIP_CREATE_OPTIONS =
      new CreateObjectOptions(
          /* overwriteExisting= */ false,
          CreateObjectOptions.DEFAULT_CONTENT_TYPE,
          "gzip",
          CreateObjectOptions.EMPTY_METADATA,
          /* requireMetadataMatchForEmptyObjects= */ true);

  private static GoogleCloudStorageOptions gcsOptions;
  private static RetryHttpInitializer httpRequestsInitializer;
  private static GoogleCloudStorageFileSystemIntegrationHelper gcsfsIHelper;

  @Rule public TestName name = new TestName();

  @BeforeClass
  public static void before() throws Throwable {
    String projectId =
        checkNotNull(TestConfiguration.getInstance().getProjectId(), "projectId can not be null");
    String appName = GoogleCloudStorageIntegrationHelper.APP_NAME;
    Credential credential =
        checkNotNull(GoogleCloudStorageTestHelper.getCredential(), "credential must not be null");

    gcsOptions =
        GoogleCloudStorageOptions.builder().setAppName(appName).setProjectId(projectId).build();
    httpRequestsInitializer =
        new RetryHttpInitializer(
            credential,
            gcsOptions.getAppName(),
            gcsOptions.getMaxHttpRequestRetries(),
            gcsOptions.getHttpRequestConnectTimeout(),
            gcsOptions.getHttpRequestReadTimeout(),
<<<<<<< HEAD
            /* headers= */ null);
=======
            gcsOptions.getHttpRequestHeaders());
>>>>>>> 2051e462

    GoogleCloudStorageFileSystem gcsfs =
        new GoogleCloudStorageFileSystem(
            credential,
            GoogleCloudStorageFileSystemOptions.builder()
                .setBucketDeleteEnabled(true)
                .setCloudStorageOptions(gcsOptions)
                .build());
    gcsfsIHelper = new GoogleCloudStorageFileSystemIntegrationHelper(gcsfs);
    gcsfsIHelper.beforeAllTests();
  }

  @AfterClass
  public static void afterClass() throws Throwable {
    gcsfsIHelper.afterAllTests();
    GoogleCloudStorage gcs = gcsfsIHelper.gcs;
    String bucketPath1 = "gs://" + gcsfsIHelper.sharedBucketName1;
    String bucketPath2 = "gs://" + gcsfsIHelper.sharedBucketName2;

    assertThat(gcs.getItemInfo(StorageResourceId.fromObjectName(bucketPath1)).exists()).isFalse();
    assertThat(gcs.getItemInfo(StorageResourceId.fromObjectName(bucketPath2)).exists()).isFalse();
  }

  @Test
  public void listObjectNames_withLimit_oneGcsRequest() throws Exception {
    TrackingHttpRequestInitializer gcsRequestsTracker =
        new TrackingHttpRequestInitializer(httpRequestsInitializer);
    GoogleCloudStorage gcs = new GoogleCloudStorageImpl(gcsOptions, gcsRequestsTracker);

    String testBucket = gcsfsIHelper.sharedBucketName1;
    String testDir = createObjectsInTestDir(testBucket, "f1", "f2", "f3");

    List<String> listedObjects =
        gcs.listObjectNames(testBucket, testDir, PATH_DELIMITER, /* maxResults= */ 1);

    assertThat(listedObjects).containsExactly(testDir + "f1");
    // Assert that only 1 GCS request was sent
    assertThat(gcsRequestsTracker.getAllRequestStrings())
        .containsExactly(
            listRequestString(testBucket, testDir, /* maxResults= */ 2, /* pageToken= */ null));
  }

  @Test
  public void listObjectNames_withLimit_multipleGcsRequests() throws Exception {
    TrackingHttpRequestInitializer gcsRequestsTracker =
        new TrackingHttpRequestInitializer(httpRequestsInitializer);
    int maxResultsPerRequest = 1;
    GoogleCloudStorageOptions options =
        gcsOptions.toBuilder().setMaxListItemsPerCall(maxResultsPerRequest).build();
    GoogleCloudStorage gcs = new GoogleCloudStorageImpl(options, gcsRequestsTracker);

    String testBucket = gcsfsIHelper.sharedBucketName1;
    String testDir = createObjectsInTestDir(testBucket, "f1", "f2", "subdir1/f3", "subdir2/f4");

    List<String> listedObjects = gcs.listObjectNames(testBucket, testDir, PATH_DELIMITER, 3);

    assertThat(listedObjects).containsExactly(testDir + "f1", testDir + "f2", testDir + "subdir1/");
    // Assert that 4 GCS requests were sent
    assertThat(gcsRequestsTracker.getAllRequestStrings())
        .containsExactly(
            listRequestString(testBucket, testDir, maxResultsPerRequest, /* pageToken= */ null),
            listRequestString(testBucket, testDir, maxResultsPerRequest, "token_1"),
            listRequestString(testBucket, testDir, maxResultsPerRequest, "token_2"),
            listRequestString(testBucket, testDir, maxResultsPerRequest, "token_3"));
  }

  @Test
  public void listObjectNames_withoutLimit() throws Exception {
    TrackingHttpRequestInitializer gcsRequestsTracker =
        new TrackingHttpRequestInitializer(httpRequestsInitializer);
    int maxResultsPerRequest = 1;
    GoogleCloudStorageOptions options =
        gcsOptions.toBuilder().setMaxListItemsPerCall(maxResultsPerRequest).build();
    GoogleCloudStorage gcs = new GoogleCloudStorageImpl(options, gcsRequestsTracker);

    String testBucket = gcsfsIHelper.sharedBucketName1;
    String testDir = createObjectsInTestDir(testBucket, "f1", "f2", "subdir/f3", "subdir/f4");

    List<String> listedObjects = gcs.listObjectNames(testBucket, testDir, PATH_DELIMITER);

    assertThat(listedObjects).containsExactly(testDir + "f1", testDir + "f2", testDir + "subdir/");
    // Assert that 5 GCS requests were sent
    assertThat(gcsRequestsTracker.getAllRequestStrings())
        .containsExactly(
            listRequestString(testBucket, testDir, maxResultsPerRequest, /* pageToken= */ null),
            listRequestString(testBucket, testDir, maxResultsPerRequest, "token_1"),
            listRequestString(testBucket, testDir, maxResultsPerRequest, "token_2"),
            listRequestString(testBucket, testDir, maxResultsPerRequest, "token_3"),
            listRequestString(testBucket, testDir, maxResultsPerRequest, "token_4"));
  }

  @Test
  public void listObjectInfo_withLimit_oneGcsRequest() throws Exception {
    TrackingHttpRequestInitializer gcsRequestsTracker =
        new TrackingHttpRequestInitializer(httpRequestsInitializer);
    GoogleCloudStorage gcs = new GoogleCloudStorageImpl(gcsOptions, gcsRequestsTracker);

    String testBucket = gcsfsIHelper.sharedBucketName1;
    String testDir = createObjectsInTestDir(testBucket, "f1", "f2", "f3");

    List<GoogleCloudStorageItemInfo> listedObjects =
        gcs.listObjectInfo(testBucket, testDir, PATH_DELIMITER, /* maxResults= */ 1);

    assertThat(toObjectNames(listedObjects)).containsExactly(testDir + "f1");
    // Assert that only 1 GCS request was sent
    assertThat(gcsRequestsTracker.getAllRequestStrings())
        .containsExactly(
            listRequestString(
                testBucket, true, testDir, /* maxResults= */ 2, /* pageToken= */ null));
  }

  @Test
  public void listObjectInfo_withLimit_multipleGcsRequests() throws Exception {
    TrackingHttpRequestInitializer gcsRequestsTracker =
        new TrackingHttpRequestInitializer(httpRequestsInitializer);
    int maxResultsPerRequest = 1;
    GoogleCloudStorageOptions options =
        gcsOptions.toBuilder().setMaxListItemsPerCall(maxResultsPerRequest).build();
    GoogleCloudStorage gcs = new GoogleCloudStorageImpl(options, gcsRequestsTracker);

    String testBucket = gcsfsIHelper.sharedBucketName1;
    String testDir = createObjectsInTestDir(testBucket, "f1", "f2", "f3", "f4");

    List<GoogleCloudStorageItemInfo> listedObjects =
        gcs.listObjectInfo(testBucket, testDir, PATH_DELIMITER, /* maxResults= */ 2);

    assertThat(toObjectNames(listedObjects)).containsExactly(testDir + "f1", testDir + "f2");
    // Assert that 3 GCS requests were sent
    assertThat(gcsRequestsTracker.getAllRequestStrings())
        .containsExactly(
            listRequestString(
                testBucket, true, testDir, maxResultsPerRequest, /* pageToken= */ null),
            listRequestString(testBucket, true, testDir, maxResultsPerRequest, "token_1"),
            listRequestString(testBucket, true, testDir, maxResultsPerRequest, "token_2"));
  }

  @Test
  public void listObjectInfo_withoutLimits() throws Exception {
    TrackingHttpRequestInitializer gcsRequestsTracker =
        new TrackingHttpRequestInitializer(httpRequestsInitializer);
    int maxResultsPerRequest = 1;
    GoogleCloudStorageOptions options =
        gcsOptions.toBuilder().setMaxListItemsPerCall(maxResultsPerRequest).build();
    GoogleCloudStorage gcs = new GoogleCloudStorageImpl(options, gcsRequestsTracker);

    String testBucket = gcsfsIHelper.sharedBucketName1;
    String testDir = createObjectsInTestDir(testBucket, "f1", "f2", "f3");

    List<GoogleCloudStorageItemInfo> listedObjects =
        gcs.listObjectInfo(testBucket, testDir, PATH_DELIMITER);

    assertThat(toObjectNames(listedObjects))
        .containsExactly(testDir + "f1", testDir + "f2", testDir + "f3");
    // Assert that 4 GCS requests were sent
    assertThat(gcsRequestsTracker.getAllRequestStrings())
        .containsExactly(
            listRequestString(
                testBucket, true, testDir, maxResultsPerRequest, /* pageToken= */ null),
            listRequestString(testBucket, true, testDir, maxResultsPerRequest, "token_1"),
            listRequestString(testBucket, true, testDir, maxResultsPerRequest, "token_2"),
            listRequestString(testBucket, true, testDir, maxResultsPerRequest, "token_3"));
  }

  @Test
  public void getItemInfo_oneGcsRequest() throws Exception {
    TrackingHttpRequestInitializer gcsRequestsTracker =
        new TrackingHttpRequestInitializer(httpRequestsInitializer);
    GoogleCloudStorage gcs = new GoogleCloudStorageImpl(gcsOptions, gcsRequestsTracker);

    String testBucket = gcsfsIHelper.sharedBucketName1;
    String testDir = createObjectsInTestDir(testBucket, "f1");

    GoogleCloudStorageItemInfo object =
        gcs.getItemInfo(new StorageResourceId(testBucket, testDir + "f1"));

    assertThat(object.getObjectName()).isEqualTo(testDir + "f1");
    // Assert that 1 GCS requests were sent
    assertThat(gcsRequestsTracker.getAllRequestStrings())
        .containsExactly(getRequestString(testBucket, testDir + "f1"));
  }

  @Test
  public void getItemInfos_withoutLimits() throws Exception {
    TrackingHttpRequestInitializer gcsRequestsTracker =
        new TrackingHttpRequestInitializer(httpRequestsInitializer);
    GoogleCloudStorage gcs = new GoogleCloudStorageImpl(gcsOptions, gcsRequestsTracker);

    String testBucket = gcsfsIHelper.sharedBucketName1;
    String testDir = createObjectsInTestDir(testBucket, "f1", "f2", "f3");

    List<StorageResourceId> resourceIdsList =
        ImmutableList.of(
            new StorageResourceId(testBucket, testDir + "f1"),
            new StorageResourceId(testBucket, testDir + "f2"),
            new StorageResourceId(testBucket, testDir + "f3"));

    List<GoogleCloudStorageItemInfo> objects = gcs.getItemInfos(resourceIdsList);

    assertThat(toObjectNames(objects))
        .containsExactly(testDir + "f1", testDir + "f2", testDir + "f3");
    // Assert that 4 GCS requests were sent
    assertThat(gcsRequestsTracker.getAllRequestStrings())
        .containsExactly(
            batchRequestString(),
            getRequestString(testBucket, testDir + "f1"),
            getRequestString(testBucket, testDir + "f2"),
            getRequestString(testBucket, testDir + "f3"));
  }

  @Test
  public void getItemInfos_withLimit_zeroBatchGcsRequest() throws Exception {
    TrackingHttpRequestInitializer gcsRequestsTracker =
        new TrackingHttpRequestInitializer(httpRequestsInitializer);
    GoogleCloudStorage gcs =
        new GoogleCloudStorageImpl(
            gcsOptions.toBuilder().setMaxRequestsPerBatch(1).build(), gcsRequestsTracker);
    String testBucket = gcsfsIHelper.sharedBucketName1;
    String testDir = createObjectsInTestDir(testBucket, "f1", "f2", "f3");

    List<StorageResourceId> resourceIdsList =
        ImmutableList.of(
            new StorageResourceId(testBucket, testDir + "f1"),
            new StorageResourceId(testBucket, testDir + "f2"),
            new StorageResourceId(testBucket, testDir + "f3"));

    List<GoogleCloudStorageItemInfo> objects = gcs.getItemInfos(resourceIdsList);

    assertThat(toObjectNames(objects))
        .containsExactly(testDir + "f1", testDir + "f2", testDir + "f3");
    // Assert that 3 GCS requests were sent
    assertThat(gcsRequestsTracker.getAllRequestStrings())
        .containsExactly(
            getRequestString(testBucket, testDir + "f1"),
            getRequestString(testBucket, testDir + "f2"),
            getRequestString(testBucket, testDir + "f3"));
  }

  @Test
  public void getItemInfos_withLimit_multipleBatchGcsRequest() throws Exception {
    TrackingHttpRequestInitializer gcsRequestsTracker =
        new TrackingHttpRequestInitializer(httpRequestsInitializer);
    GoogleCloudStorage gcs =
        new GoogleCloudStorageImpl(
            gcsOptions.toBuilder().setMaxRequestsPerBatch(2).build(), gcsRequestsTracker);

    String testBucket = gcsfsIHelper.sharedBucketName1;
    String testDir = createObjectsInTestDir(testBucket, "f1", "f2", "f3");

    List<StorageResourceId> resourceIdsList =
        ImmutableList.of(
            new StorageResourceId(testBucket, testDir + "f1"),
            new StorageResourceId(testBucket, testDir + "f2"),
            new StorageResourceId(testBucket, testDir + "f3"));

    List<GoogleCloudStorageItemInfo> objects = gcs.getItemInfos(resourceIdsList);

    assertThat(toObjectNames(objects))
        .containsExactly(testDir + "f1", testDir + "f2", testDir + "f3");
    // Assert that 5 GCS requests were sent
    assertThat(gcsRequestsTracker.getAllRequestStrings())
        .containsExactly(
            batchRequestString(),
            getRequestString(testBucket, testDir + "f1"),
            getRequestString(testBucket, testDir + "f2"),
            batchRequestString(),
            getRequestString(testBucket, testDir + "f3"));
  }

  @Test
  public void updateItems_withoutLimits() throws Exception {
    TrackingHttpRequestInitializer gcsRequestsTracker =
        new TrackingHttpRequestInitializer(httpRequestsInitializer);
    GoogleCloudStorage gcs = new GoogleCloudStorageImpl(gcsOptions, gcsRequestsTracker);

    String testBucket = gcsfsIHelper.sharedBucketName1;
    String testDir = createObjectsInTestDir(testBucket, "f1");

    StorageResourceId resourceId = new StorageResourceId(testBucket, testDir + "f1");
    Map<String, byte[]> updatedMetadata =
        ImmutableMap.of("test-metadata", "test-value".getBytes(UTF_8));

    List<GoogleCloudStorageItemInfo> updatedObjects =
        gcs.updateItems(ImmutableList.of(new UpdatableItemInfo(resourceId, updatedMetadata)));

    assertThat(toObjectNames(updatedObjects)).containsExactly(testDir + "f1");
    assertThat(updatedObjects.get(0).getMetadata().keySet()).isEqualTo(updatedMetadata.keySet());

    // Assert that 2 GCS requests were sent
    assertThat(gcsRequestsTracker.getAllRequestStrings())
        .containsExactly(postRequestString(testBucket, testDir + "f1"));
  }

  @Test
  public void updateItems_withLimits_MultipleBatchGcsRequests() throws Exception {
    TrackingHttpRequestInitializer gcsRequestsTracker =
        new TrackingHttpRequestInitializer(httpRequestsInitializer);
    GoogleCloudStorage gcs =
        new GoogleCloudStorageImpl(
            gcsOptions.toBuilder().setMaxRequestsPerBatch(2).build(), gcsRequestsTracker);

    String testBucket = gcsfsIHelper.sharedBucketName1;
    String testDir = createObjectsInTestDir(testBucket, "f1", "f2", "f3");

    Map<String, byte[]> updatedMetadata =
        ImmutableMap.of("test-metadata", "test-value".getBytes(UTF_8));

    List<GoogleCloudStorageItemInfo> updatedObjects =
        gcs.updateItems(
            ImmutableList.of(
                new UpdatableItemInfo(
                    new StorageResourceId(testBucket, testDir + "f1"), updatedMetadata),
                new UpdatableItemInfo(
                    new StorageResourceId(testBucket, testDir + "f2"), updatedMetadata),
                new UpdatableItemInfo(
                    new StorageResourceId(testBucket, testDir + "f3"), updatedMetadata)));

    assertThat(toObjectNames(updatedObjects))
        .containsExactly(testDir + "f1", testDir + "f2", testDir + "f3");
    assertThat(updatedObjects.get(0).getMetadata().keySet()).isEqualTo(updatedMetadata.keySet());

    // Assert that 5 GCS requests were sent
    assertThat(gcsRequestsTracker.getAllRequestStrings())
        .containsExactly(
            batchRequestString(),
            postRequestString(testBucket, testDir + "f1"),
            postRequestString(testBucket, testDir + "f2"),
            batchRequestString(),
            postRequestString(testBucket, testDir + "f3"));
  }

  @Test
  public void copy_withoutLimits_withDisabledCopyWithRewrites() throws Exception {
    TrackingHttpRequestInitializer gcsRequestsTracker =
        new TrackingHttpRequestInitializer(httpRequestsInitializer);
    GoogleCloudStorage gcs = new GoogleCloudStorageImpl(gcsOptions, gcsRequestsTracker);

    String testBucket1 = gcsfsIHelper.sharedBucketName1;
    String testBucket2 = gcsfsIHelper.sharedBucketName2;
    String testDir = createObjectsInTestDir(testBucket1, "f1", "f2", "f3");

    gcs.copy(
        testBucket1,
        ImmutableList.of(testDir + "f1", testDir + "f2"),
        testBucket2,
        ImmutableList.of(testDir + "f4", testDir + "f5"));

    assertThat(gcsRequestsTracker.getAllRequestStrings())
        .containsExactly(
            getBucketRequestString(testBucket1),
            getBucketRequestString(testBucket2),
            batchRequestString(),
            copyRequestString(testBucket1, testDir + "f1", testBucket2, testDir + "f4", "copyTo"),
            copyRequestString(testBucket1, testDir + "f2", testBucket2, testDir + "f5", "copyTo"));

    List<String> listedObjects = gcs.listObjectNames(testBucket2, testDir, PATH_DELIMITER);
    assertThat(listedObjects).containsExactly(testDir + "f4", testDir + "f5");
  }

  @Test
  public void copy_withoutLimits_withEnabledCopyWithRewrites() throws Exception {
    TrackingHttpRequestInitializer gcsRequestsTracker =
        new TrackingHttpRequestInitializer(httpRequestsInitializer);
    GoogleCloudStorage gcs =
        new GoogleCloudStorageImpl(
            gcsOptions.toBuilder().setCopyWithRewriteEnabled(true).build(), gcsRequestsTracker);

    String testBucket1 = gcsfsIHelper.sharedBucketName1;
    String testBucket2 = gcsfsIHelper.sharedBucketName2;
    String testDir = createObjectsInTestDir(testBucket1, "f1", "f2", "f3");

    gcs.copy(
        testBucket1,
        ImmutableList.of(testDir + "f1", testDir + "f2"),
        testBucket2,
        ImmutableList.of(testDir + "f4", testDir + "f5"));

    assertThat(gcsRequestsTracker.getAllRequestStrings())
        .containsExactly(
            getBucketRequestString(testBucket1),
            getBucketRequestString(testBucket2),
            batchRequestString(),
            copyRequestString(
                testBucket1, testDir + "f1", testBucket2, testDir + "f4", "rewriteTo"),
            copyRequestString(
                testBucket1, testDir + "f2", testBucket2, testDir + "f5", "rewriteTo"));

    List<String> listedObjects = gcs.listObjectNames(testBucket2, testDir, PATH_DELIMITER);
    assertThat(listedObjects).containsExactly(testDir + "f4", testDir + "f5");
  }

  @Test
  public void deleteObjects_withoutLimit() throws Exception {
    TrackingHttpRequestInitializer gcsRequestsTracker =
        new TrackingHttpRequestInitializer(httpRequestsInitializer);
    GoogleCloudStorage gcs = new GoogleCloudStorageImpl(gcsOptions, gcsRequestsTracker);

    String testBucket = gcsfsIHelper.sharedBucketName1;
    String testDir = createObjectsInTestDir(testBucket, "f1", "f2", "f3");

    gcs.deleteObjects(
        ImmutableList.of(
            new StorageResourceId(testBucket, testDir + "f1"),
            new StorageResourceId(testBucket, testDir + "f2")));

    assertThat(gcsRequestsTracker.getAllRequestStrings())
        .containsExactly(
            batchRequestString(),
            getRequestString(testBucket, testDir + "f1"),
            getRequestString(testBucket, testDir + "f2"),
            batchRequestString(),
            deleteRequestString(testBucket, testDir + "f1", /* generationId= */ 1),
            deleteRequestString(testBucket, testDir + "f2", /* generationId= */ 2));

    List<String> listedObjects = gcs.listObjectNames(testBucket, testDir, PATH_DELIMITER);
    assertThat(listedObjects).containsExactly(testDir + "f3");
  }

  @Test
  public void deleteObjects_withLimit_zeroBatchGcsRequest() throws Exception {
    TrackingHttpRequestInitializer gcsRequestsTracker =
        new TrackingHttpRequestInitializer(httpRequestsInitializer);
    GoogleCloudStorage gcs =
        new GoogleCloudStorageImpl(
            gcsOptions.toBuilder().setMaxRequestsPerBatch(1).build(), gcsRequestsTracker);

    String testBucket = gcsfsIHelper.sharedBucketName1;
    String testDir = createObjectsInTestDir(testBucket, "f1", "f2", "f3");

    gcs.deleteObjects(
        ImmutableList.of(
            new StorageResourceId(testBucket, testDir + "f1"),
            new StorageResourceId(testBucket, testDir + "f2")));

    assertThat(gcsRequestsTracker.getAllRequestStrings())
        .containsExactly(
            getRequestString(testBucket, testDir + "f1"),
            deleteRequestString(testBucket, testDir + "f1", /* generationId= */ 1),
            getRequestString(testBucket, testDir + "f2"),
            deleteRequestString(testBucket, testDir + "f2", /* generationId= */ 2));

    List<String> listedObjects = gcs.listObjectNames(testBucket, testDir, PATH_DELIMITER);
    assertThat(listedObjects).containsExactly(testDir + "f3");
  }

  @Test
  public void composeObject_withoutLimit() throws Exception {
    TrackingHttpRequestInitializer gcsRequestsTracker =
        new TrackingHttpRequestInitializer(httpRequestsInitializer);
    GoogleCloudStorage gcs = new GoogleCloudStorageImpl(gcsOptions, gcsRequestsTracker);

    String testBucket = gcsfsIHelper.sharedBucketName1;
    String testDir = createObjectsInTestDir(testBucket, "f1", "f2");

    gcs.compose(testBucket, ImmutableList.of(testDir + "f1", testDir + "f2"), testDir + "f3", null);

    assertThat(gcsRequestsTracker.getAllRequestStrings())
        .containsExactly(
            getRequestString(testBucket, testDir + "f3"),
            composeRequestString(testBucket, testDir + "f3", /* generationId= */ 1));

    List<String> listedObjects = gcs.listObjectNames(testBucket, testDir, PATH_DELIMITER);
    assertThat(listedObjects).containsExactly(testDir + "f1", testDir + "f2", testDir + "f3");
  }

  @Test
  public void create_gzipEncodedFile() throws Exception {
    String testBucket = gcsfsIHelper.sharedBucketName1;
    StorageResourceId testFile = new StorageResourceId(testBucket, getTestResource());

    TrackingHttpRequestInitializer gcsRequestsTracker =
        new TrackingHttpRequestInitializer(httpRequestsInitializer);
    GoogleCloudStorage gcs = new GoogleCloudStorageImpl(gcsOptions, gcsRequestsTracker);

    try (OutputStream os =
        new GZIPOutputStream(Channels.newOutputStream(gcs.create(testFile, GZIP_CREATE_OPTIONS)))) {
      os.write("content".getBytes(UTF_8));
    }

    assertThat(gcsRequestsTracker.getAllRequestStrings())
        .containsExactly(
            getRequestString(testBucket, testFile.getObjectName()),
            resumableUploadRequestString(
                testBucket,
                testFile.getObjectName(),
                /* generationId= */ 1,
                /* replaceGenerationId= */ true),
            resumableUploadChunkRequestString(
                testBucket, testFile.getObjectName(), /* generationId= */ 2, /* uploadId= */ 1));

    assertThat(gcs.getItemInfo(testFile).getContentEncoding()).isEqualTo("gzip");
  }

  @Test
  public void open_gzipEncoded_succeeds_ifContentEncodingSupportEnabled() throws Exception {
    String testBucket = gcsfsIHelper.sharedBucketName1;
    StorageResourceId testFile = new StorageResourceId(testBucket, getTestResource());

    try (OutputStream os =
        new GZIPOutputStream(
            Channels.newOutputStream(gcsfsIHelper.gcs.create(testFile, GZIP_CREATE_OPTIONS)))) {
      os.write("content".getBytes(UTF_8));
    }

    TrackingHttpRequestInitializer gcsRequestsTracker =
        new TrackingHttpRequestInitializer(httpRequestsInitializer);
    GoogleCloudStorage gcs = new GoogleCloudStorageImpl(gcsOptions, gcsRequestsTracker);

    byte[] readContent = new byte[7];
    final GoogleCloudStorageReadOptions readOptions =
        GoogleCloudStorageReadOptions.builder().setSupportGzipEncoding(true).build();
    try (SeekableByteChannel channel = gcs.open(testFile, readOptions)) {
      channel.read(ByteBuffer.wrap(readContent));
    }

    assertThat(new String(readContent, UTF_8)).isEqualTo("content");

    assertThat(gcsRequestsTracker.getAllRequestStrings())
        .containsExactly(
            getRequestString(testBucket, testFile.getObjectName()),
            getMediaRequestString(testBucket, testFile.getObjectName()));
  }

  @Test
  public void open_gzipEncoded_succeeds_ifContentEncodingSupportDisabled() throws Exception {
    String testBucket = gcsfsIHelper.sharedBucketName1;
    StorageResourceId testFile = new StorageResourceId(testBucket, getTestResource());

    try (OutputStream os =
        new GZIPOutputStream(
            Channels.newOutputStream(gcsfsIHelper.gcs.create(testFile, GZIP_CREATE_OPTIONS)))) {
      os.write("content".getBytes(UTF_8));
    }

    TrackingHttpRequestInitializer gcsRequestsTracker =
        new TrackingHttpRequestInitializer(httpRequestsInitializer);
    GoogleCloudStorage gcs = new GoogleCloudStorageImpl(gcsOptions, gcsRequestsTracker);

    GoogleCloudStorageReadOptions readOptions =
        GoogleCloudStorageReadOptions.builder().setSupportGzipEncoding(false).build();
    IOException e = assertThrows(IOException.class, () -> gcs.open(testFile, readOptions));
    assertThat(e)
        .hasMessageThat()
        .isEqualTo("Cannot read GZIP encoded files - content encoding support is disabled.");

    assertThat(gcsRequestsTracker.getAllRequestStrings())
        .containsExactly(getRequestString(testBucket, testFile.getObjectName()));
  }

  private static List<String> toObjectNames(List<GoogleCloudStorageItemInfo> listedObjects) {
    return listedObjects.stream().map(GoogleCloudStorageItemInfo::getObjectName).collect(toList());
  }

  private String createObjectsInTestDir(String bucketName, String... objects) throws Exception {
    String testDir = getTestResource() + "/";
    String[] objectPaths = Arrays.stream(objects).map(o -> testDir + o).toArray(String[]::new);
    gcsfsIHelper.createObjectsWithSubdirs(bucketName, objectPaths);
    return testDir;
  }

  private String getTestResource() {
    return name.getMethodName() + "_" + UUID.randomUUID();
  }
}<|MERGE_RESOLUTION|>--- conflicted
+++ resolved
@@ -93,11 +93,7 @@
             gcsOptions.getMaxHttpRequestRetries(),
             gcsOptions.getHttpRequestConnectTimeout(),
             gcsOptions.getHttpRequestReadTimeout(),
-<<<<<<< HEAD
-            /* headers= */ null);
-=======
             gcsOptions.getHttpRequestHeaders());
->>>>>>> 2051e462
 
     GoogleCloudStorageFileSystem gcsfs =
         new GoogleCloudStorageFileSystem(
