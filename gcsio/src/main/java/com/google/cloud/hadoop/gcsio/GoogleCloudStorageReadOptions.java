--- conflicted
+++ resolved
@@ -34,6 +34,13 @@
     SEQUENTIAL
   }
 
+  /** Options of read consistency on generations. */
+  public enum GenerationReadConsistency {
+    LATEST,
+    BEST_EFFORT,
+    STRICT
+  }
+
   public static final int DEFAULT_BACKOFF_INITIAL_INTERVAL_MILLIS = 200;
   public static final double DEFAULT_BACKOFF_RANDOMIZATION_FACTOR = 0.5;
   public static final double DEFAULT_BACKOFF_MULTIPLIER = 1.5;
@@ -45,12 +52,9 @@
   public static final long DEFAULT_INPLACE_SEEK_LIMIT = 0L;
   public static final Fadvise DEFAULT_FADVISE = Fadvise.SEQUENTIAL;
   public static final int DEFAULT_MIN_RANGE_REQUEST_SIZE = 512 * 1024;
-<<<<<<< HEAD
-=======
   public static final GenerationReadConsistency DEFAULT_GENERATION_READ_CONSISTENCY =
       GenerationReadConsistency.LATEST;
   public static final boolean GRPC_CHECKSUMS_ENABLED_DEFAULT = false;
->>>>>>> 63c2b018
 
   // Default builder should be initialized after default values,
   // otherwise it will access not initialized default values.
@@ -68,13 +72,9 @@
         .setBufferSize(DEFAULT_BUFFER_SIZE)
         .setInplaceSeekLimit(DEFAULT_INPLACE_SEEK_LIMIT)
         .setFadvise(DEFAULT_FADVISE)
-<<<<<<< HEAD
-        .setMinRangeRequestSize(DEFAULT_MIN_RANGE_REQUEST_SIZE);
-=======
         .setMinRangeRequestSize(DEFAULT_MIN_RANGE_REQUEST_SIZE)
         .setGenerationReadConsistency(DEFAULT_GENERATION_READ_CONSISTENCY)
         .setGrpcChecksumsEnabled(GRPC_CHECKSUMS_ENABLED_DEFAULT);
->>>>>>> 63c2b018
   }
 
   /** See {@link Builder#setBackoffInitialIntervalMillis}. */
@@ -110,15 +110,12 @@
   /** See {@link Builder#setMinRangeRequestSize}. */
   public abstract int getMinRangeRequestSize();
 
-<<<<<<< HEAD
-=======
   /** See {@link Builder#setGenerationReadConsistency}. */
   public abstract GenerationReadConsistency getGenerationReadConsistency();
 
   /** See {@link Builder#setGrpcChecksumsEnabled}. */
   public abstract boolean getGrpcChecksumsEnabled();
 
->>>>>>> 63c2b018
   public abstract Builder toBuilder();
 
   /** Mutable builder for GoogleCloudStorageReadOptions. */
@@ -209,8 +206,6 @@
      */
     public abstract Builder setMinRangeRequestSize(int size);
 
-<<<<<<< HEAD
-=======
     /**
      * Sets the generation read consistency model.
      *
@@ -236,7 +231,6 @@
      */
     public abstract Builder setGrpcChecksumsEnabled(boolean grpcChecksumsEnabled);
 
->>>>>>> 63c2b018
     abstract GoogleCloudStorageReadOptions autoBuild();
 
     public GoogleCloudStorageReadOptions build() {
