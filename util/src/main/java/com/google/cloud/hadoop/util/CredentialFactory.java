--- conflicted
+++ resolved
@@ -384,13 +384,8 @@
   // TODO: Copied (mostly) over from Google Credential since it has private scope
   private static PrivateKey privateKeyFromPkcs8(String privateKeyPem) throws IOException {
     // Unescape new-line symbols in privateKeyPem string value
-<<<<<<< HEAD
     Reader reader = new StringReader(privateKeyPem.replace("\\n", System.lineSeparator()));
-     Section section = PemReader.readFirstSectionAndClose(reader, "PRIVATE KEY");
-=======
-    Reader reader = new StringReader(privateKeyPem.replaceAll("\\n", System.lineSeparator()));
     Section section = PemReader.readFirstSectionAndClose(reader, "PRIVATE KEY");
->>>>>>> a61aa7b8
     if (section == null) {
       throw new IOException("Invalid PKCS8 data.");
     }
