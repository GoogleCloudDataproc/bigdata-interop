/*
 * Copyright 2014 Google Inc. All Rights Reserved.
 *
 *  Licensed under the Apache License, Version 2.0 (the "License"); you may not use this file except
 * in compliance with the License. You may obtain a copy of the License at
 *
 *  http://www.apache.org/licenses/LICENSE-2.0
 *
 *  Unless required by applicable law or agreed to in writing, software distributed under the
 * License is distributed on an "AS IS" BASIS, WITHOUT WARRANTIES OR CONDITIONS OF ANY KIND, either
 * express or implied. See the License for the specific language governing permissions and
 * limitations under the License.
 */

package com.google.cloud.hadoop.util;

import static com.google.common.truth.Truth.assertThat;
import static org.junit.Assert.assertThrows;
import static org.mockito.ArgumentMatchers.any;
import static org.mockito.ArgumentMatchers.anyLong;
import static org.mockito.ArgumentMatchers.eq;
import static org.mockito.Mockito.doAnswer;
import static org.mockito.Mockito.times;
import static org.mockito.Mockito.verify;
import static org.mockito.Mockito.verifyNoMoreInteractions;
import static org.mockito.Mockito.when;

import com.google.api.client.auth.oauth2.Credential;
import com.google.api.client.http.GenericUrl;
import com.google.api.client.http.HttpRequest;
import com.google.api.client.http.HttpRequestFactory;
import com.google.api.client.http.HttpResponse;
import com.google.api.client.http.LowLevelHttpRequest;
import com.google.api.client.http.LowLevelHttpResponse;
import com.google.api.client.testing.http.MockHttpTransport;
import com.google.api.client.util.Sleeper;
import com.google.common.collect.ImmutableMap;
import java.io.IOException;
import org.junit.After;
import org.junit.Before;
import org.junit.Test;
import org.junit.runner.RunWith;
import org.junit.runners.JUnit4;
import org.mockito.Mock;
import org.mockito.MockitoAnnotations;
import org.mockito.invocation.InvocationOnMock;
import org.mockito.stubbing.Answer;

/**
 * Basic unittests for RetryHttpInitializer to check the proper wiring of various interceptors
 * and handlers for HttpRequests.
 */
@RunWith(JUnit4.class)
public class RetryHttpInitializerTest {
  // Mock to capture calls delegated to an underlying Credential.
  @Mock private Credential mockCredential;

  // Mock LowLevelHttpRequest always supplied by our fake HttpTransport.
  @Mock private LowLevelHttpRequest mockLowLevelRequest;

  // Mock LowLevelHttpResponse to return when the mock request is executed.
  @Mock private LowLevelHttpResponse mockLowLevelResponse;

  // Mock sleeper for backoff handlers to check when exponential backoff retries kick in.
  @Mock private Sleeper mockSleeper;

  // A fake instance we'll set up to record interaction data and return the mockLowLevelRequest
  // when creating HttpRequests.
  private MockHttpTransport fakeTransport;

  // The initializer being tested.
  private RetryHttpInitializer initializer;

  // A fake factory set up to use the initializer we are testing.
  private HttpRequestFactory requestFactory;

  @Before
  public void setUp() {
    MockitoAnnotations.initMocks(this);

    fakeTransport = new MockHttpTransport() {
      // Only override the method for retrieving a LowLevelHttpRequest.
      @Override
      public LowLevelHttpRequest buildRequest(String method, String url)
          throws IOException {
        // TODO(user): Also record and test the number of calls to this and the method/url.
        return mockLowLevelRequest;
      }
    };
<<<<<<< HEAD
    initializer = new RetryHttpInitializer(mockCredential, "foo-user-agent",
        HttpRequest.DEFAULT_NUMBER_OF_RETRIES, 20 * 1000, 20 * 1000,
        ImmutableMap.of("headerkey", "headervalue"));
=======
    initializer =
        new RetryHttpInitializer(
            mockCredential,
            "foo-user-agent",
            HttpRequest.DEFAULT_NUMBER_OF_RETRIES,
            20_000,
            20_000,
            ImmutableMap.of("header-key", "header-value"));
>>>>>>> 2051e462
    initializer.setSleeperOverride(mockSleeper);
    requestFactory = fakeTransport.createRequestFactory(initializer);
  }

  @After
  public void tearDown() {
    verifyNoMoreInteractions(mockCredential);
    verifyNoMoreInteractions(mockSleeper);
  }

  @Test
  public void testConstructorNullCredential() {
    assertThrows(
        NullPointerException.class, () -> new RetryHttpInitializer(null, "foo-user-agent"));
  }

  @Test
  public void testBasicOperation() throws IOException {
    final String authHeaderValue = "Bearer a1b2c3d4";
    final HttpRequest req = requestFactory.buildGetRequest(new GenericUrl("http://fake-url.com"));
    assertThat(req.getHeaders().getUserAgent()).isEqualTo("foo-user-agent");
<<<<<<< HEAD
    assertThat(req.getHeaders().get("headerkey")).isEqualTo("headervalue");
=======
    assertThat(req.getHeaders().get("header-key")).isEqualTo("header-value");
>>>>>>> 2051e462
    assertThat(req.getInterceptor()).isEqualTo(mockCredential);

    // Simulate the actual behavior of inserting a header for the credential.
    doAnswer(new Answer<Void>() {
          @Override
          public Void answer(InvocationOnMock unused) {
            req.getHeaders().setAuthorization(authHeaderValue);
            return null;
          }
        }).when(mockCredential).intercept(eq(req));

    when(mockLowLevelRequest.execute())
        .thenReturn(mockLowLevelResponse);
    when(mockLowLevelResponse.getStatusCode())
        .thenReturn(200);

    HttpResponse res = req.execute();
    assertThat(res).isNotNull();

    verify(mockCredential).intercept(eq(req));
    verify(mockLowLevelRequest).addHeader(eq("Authorization"), eq(authHeaderValue));
    verify(mockLowLevelRequest).execute();
    verify(mockLowLevelResponse).getStatusCode();
  }

  @Test
  public void testErrorCodeForbidden() throws IOException {
    final String authHeaderValue = "Bearer a1b2c3d4";
    final HttpRequest req = requestFactory.buildGetRequest(new GenericUrl("http://fake-url.com"));
    assertThat(req.getHeaders().getUserAgent()).isEqualTo("foo-user-agent");
    assertThat(req.getInterceptor()).isEqualTo(mockCredential);

    // Simulate the actual behavior of inserting a header for the credential.
    doAnswer(new Answer<Void>() {
          @Override
          public Void answer(InvocationOnMock unused) {
            req.getHeaders().setAuthorization(authHeaderValue);
            return null;
          }
        })
    .doAnswer(new Answer<Void>() {
          @Override
          public Void answer(InvocationOnMock unused) {
            req.getHeaders().setAuthorization(authHeaderValue);
            return null;
          }
        })
    .when(mockCredential).intercept(eq(req));

    when(mockLowLevelRequest.execute())
        .thenReturn(mockLowLevelResponse)
        .thenReturn(mockLowLevelResponse);
    when(mockLowLevelResponse.getStatusCode())
        .thenReturn(403)
        .thenReturn(200);
    when(mockCredential.handleResponse(eq(req), any(HttpResponse.class), eq(true)))
        .thenReturn(true);

    HttpResponse res = req.execute();
    assertThat(res).isNotNull();

    verify(mockCredential, times(2)).intercept(eq(req));
    verify(mockLowLevelRequest, times(2)).addHeader(eq("Authorization"), eq(authHeaderValue));
    verify(mockLowLevelRequest, times(2)).execute();
    verify(mockLowLevelResponse, times(2)).getStatusCode();
    verify(mockCredential).handleResponse(eq(req), any(HttpResponse.class), eq(true));
  }

  @Test
  public void testErrorCodeTransientServerError() throws Exception {
    testRetriesForErrorCode(503);
  }

  @Test
  public void testErrorCodeRateLimitExceeded() throws Exception {
    testRetriesForErrorCode(429);
  }

  /** Helper for test cases wanting to test retries kicking in for particular error codes. */
  private void testRetriesForErrorCode(int code) throws Exception {
    final String authHeaderValue = "Bearer a1b2c3d4";
    final HttpRequest req = requestFactory.buildGetRequest(new GenericUrl("http://fake-url.com"));
    assertThat(req.getHeaders().getUserAgent()).isEqualTo("foo-user-agent");
    assertThat(req.getInterceptor()).isEqualTo(mockCredential);

    // Simulate the actual behavior of inserting a header for the credential.
    doAnswer(new Answer<Void>() {
          @Override
          public Void answer(InvocationOnMock unused) {
            req.getHeaders().setAuthorization(authHeaderValue);
            return null;
          }
        })
    .doAnswer(new Answer<Void>() {
          @Override
          public Void answer(InvocationOnMock unused) {
            req.getHeaders().setAuthorization(authHeaderValue);
            return null;
          }
        })
    .when(mockCredential).intercept(eq(req));

    when(mockLowLevelRequest.execute())
        .thenReturn(mockLowLevelResponse)
        .thenReturn(mockLowLevelResponse);
    when(mockLowLevelResponse.getStatusCode())
        .thenReturn(code)
        .thenReturn(200);
    when(mockCredential.handleResponse(eq(req), any(HttpResponse.class), eq(true)))
        .thenReturn(false);

    HttpResponse res = req.execute();
    assertThat(res).isNotNull();

    verify(mockCredential, times(2)).intercept(eq(req));
    verify(mockLowLevelRequest, times(2)).addHeader(eq("Authorization"), eq(authHeaderValue));
    verify(mockLowLevelRequest, times(2)).execute();
    verify(mockLowLevelResponse, times(2)).getStatusCode();
    verify(mockCredential).handleResponse(eq(req), any(HttpResponse.class), eq(true));
    verify(mockSleeper).sleep(anyLong());
  }

  @Test
  public void testThrowIOException() throws Exception {
    final String authHeaderValue = "Bearer a1b2c3d4";
    final HttpRequest req = requestFactory.buildGetRequest(new GenericUrl("http://fake-url.com"));
    assertThat(req.getHeaders().getUserAgent()).isEqualTo("foo-user-agent");
    assertThat(req.getInterceptor()).isEqualTo(mockCredential);

    // Simulate the actual behavior of inserting a header for the credential.
    doAnswer(new Answer<Void>() {
          @Override
          public Void answer(InvocationOnMock unused) {
            req.getHeaders().setAuthorization(authHeaderValue);
            return null;
          }
        })
    .doAnswer(new Answer<Void>() {
          @Override
          public Void answer(InvocationOnMock unused) {
            req.getHeaders().setAuthorization(authHeaderValue);
            return null;
          }
        })
    .when(mockCredential).intercept(eq(req));

    when(mockLowLevelRequest.execute())
        .thenThrow(new IOException("fake IOException"))
        .thenReturn(mockLowLevelResponse);
    when(mockLowLevelResponse.getStatusCode())
        .thenReturn(200);
    when(mockCredential.handleResponse(eq(req), any(HttpResponse.class), eq(true)))
        .thenReturn(false);

    HttpResponse res = req.execute();
    assertThat(res).isNotNull();

    verify(mockCredential, times(2)).intercept(eq(req));
    verify(mockLowLevelRequest, times(2)).addHeader(eq("Authorization"), eq(authHeaderValue));
    verify(mockLowLevelRequest, times(2)).execute();
    verify(mockLowLevelResponse).getStatusCode();
    verify(mockSleeper).sleep(anyLong());
  }
}<|MERGE_RESOLUTION|>--- conflicted
+++ resolved
@@ -87,11 +87,6 @@
         return mockLowLevelRequest;
       }
     };
-<<<<<<< HEAD
-    initializer = new RetryHttpInitializer(mockCredential, "foo-user-agent",
-        HttpRequest.DEFAULT_NUMBER_OF_RETRIES, 20 * 1000, 20 * 1000,
-        ImmutableMap.of("headerkey", "headervalue"));
-=======
     initializer =
         new RetryHttpInitializer(
             mockCredential,
@@ -100,7 +95,6 @@
             20_000,
             20_000,
             ImmutableMap.of("header-key", "header-value"));
->>>>>>> 2051e462
     initializer.setSleeperOverride(mockSleeper);
     requestFactory = fakeTransport.createRequestFactory(initializer);
   }
@@ -122,11 +116,7 @@
     final String authHeaderValue = "Bearer a1b2c3d4";
     final HttpRequest req = requestFactory.buildGetRequest(new GenericUrl("http://fake-url.com"));
     assertThat(req.getHeaders().getUserAgent()).isEqualTo("foo-user-agent");
-<<<<<<< HEAD
-    assertThat(req.getHeaders().get("headerkey")).isEqualTo("headervalue");
-=======
     assertThat(req.getHeaders().get("header-key")).isEqualTo("header-value");
->>>>>>> 2051e462
     assertThat(req.getInterceptor()).isEqualTo(mockCredential);
 
     // Simulate the actual behavior of inserting a header for the credential.
